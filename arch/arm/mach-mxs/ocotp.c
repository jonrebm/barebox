--- conflicted
+++ resolved
@@ -63,12 +63,7 @@
 {
 	struct ocotp_priv *priv = cdev->priv;
 	void __iomem *base = priv->base;
-<<<<<<< HEAD
 	size_t size = min((loff_t)count, cdev->size - offset);
-	uint64_t start;
-=======
-	size_t size = min((ulong)count, cdev->size - offset);
->>>>>>> 1d3d060a
 	int i;
 
 	/*
@@ -104,7 +99,7 @@
 }
 
 static ssize_t mxs_ocotp_cdev_write(struct cdev *cdev, const void *buf, size_t count,
-		ulong offset, ulong flags)
+		loff_t offset, ulong flags)
 {
 	struct ocotp_priv *priv = cdev->priv;
 	void __iomem *base = priv->base;
