# SPDX-License-Identifier: GPL-2.0-only

config ARM
	bool
	select HAS_KALLSYMS
	select HAS_CACHE
	select HAVE_CONFIGURABLE_TEXT_BASE if !RELOCATABLE
	select HAVE_IMAGE_COMPRESSION
	select HAVE_ARCH_KASAN
	select ARCH_HAS_SJLJ
	select ARM_OPTIMZED_STRING_FUNCTIONS if KASAN
	default y

config ARM_LINUX
	bool
	default y
	depends on CMD_BOOTZ || CMD_BOOTU || BOOTM

config ARM_USE_COMPRESSED_DTB
       bool
       select USE_COMPRESSED_DTB

config TEXT_BASE
	hex
	default 0x0

menu "System Type"

config ARCH_STM32
	bool
	help
	  Selected by both STM32 MCUs and MPUs to restrict driver
	  visibility.

config ARCH_OMAP
	bool
	select HAS_DEBUG_LL
	select GPIOLIB

choice
	prompt "ARM system type"

config ARCH_MULTIARCH
	bool "Allow multiple archs to be selected"

config ARCH_AT91
	bool "Atmel AT91"
	depends on 32BIT
	select GPIOLIB
	select CLKDEV_LOOKUP
	select HAVE_PBL_MULTI_IMAGES
	select HAS_DEBUG_LL
	select HAVE_CLK
	select COMMON_CLK_AT91 if COMMON_CLK_OF_PROVIDER

config ARCH_CLPS711X
	bool "Cirrus Logic EP711x/EP721x/EP731x"
	depends on 32BIT
	select CLOCKSOURCE_CLPS711X
	select COMMON_CLK
	select COMMON_CLK_OF_PROVIDER
	select CPU_32v4T
	select GPIOLIB
	select HAS_DEBUG_LL
	select HAVE_PBL_MULTI_IMAGES
	select MFD_SYSCON
	select RELOCATABLE

config ARCH_DAVINCI
	bool "TI Davinci"
	depends on 32BIT
	select CPU_ARM926T
	select HAS_DEBUG_LL
	select GPIOLIB

config ARCH_DIGIC
	bool "Canon DIGIC-based cameras"
	depends on 32BIT
	select CPU_ARM946E
	select HAS_DEBUG_LL
	select CLOCKSOURCE_DIGIC
	select GPIOLIB
	help
	  Support for Canon's digital cameras that use the DIGIC4 chip.

config ARCH_EP93XX
	bool "Cirrus Logic EP93xx"
	depends on 32BIT
	select CPU_ARM920T
	select GENERIC_GPIO

<<<<<<< HEAD
=======
config ARCH_LAYERSCAPE
	bool "NXP Layerscape based"
	select GPIOLIB
	select HAS_DEBUG_LL
	select HAVE_PBL_MULTI_IMAGES
	select COMMON_CLK
	select COMMON_CLK_OF_PROVIDER
	select HW_HAS_PCI
	select OFTREE
	select OFDEVICE
	select ARM_USE_COMPRESSED_DTB

>>>>>>> f9c6eb75
config ARCH_MVEBU
	bool "Marvell EBU platforms"
	depends on 32BIT
	select COMMON_CLK
	select COMMON_CLK_OF_PROVIDER
	select GPIOLIB
	select HAS_DEBUG_LL
	select HAVE_PBL_MULTI_IMAGES
	select HW_HAS_PCI
	select MVEBU_MBUS
	select OFTREE
	select OF_ADDRESS_PCI
	select PINCTRL

config ARCH_MXS
	bool "Freescale i.MX23/28 (mxs) based"
	depends on 32BIT
	select GPIOLIB
	select GENERIC_GPIO
	select COMMON_CLK
	select HAS_DEBUG_LL
	select HAVE_PBL_MULTI_IMAGES

config ARCH_NOMADIK
	bool "STMicroelectronics Nomadik"
	depends on 32BIT
	select CPU_ARM926T
	select CLOCKSOURCE_NOMADIK
	select HAVE_LEGACY_CLK
	help
	  Support for the Nomadik platform by ST-Ericsson

config ARCH_OMAP_SINGLE
	bool "TI OMAP"
	depends on 32BIT
	select ARCH_OMAP

config ARCH_PXA
	bool "Intel/Marvell PXA based"
	depends on 32BIT
	select GENERIC_GPIO

config ARCH_SOCFPGA
	bool "Altera SOCFPGA"
	depends on 32BIT
	select HAS_DEBUG_LL
	select ARM_SMP_TWD
	select CPU_V7
	select COMMON_CLK

config ARCH_TEGRA
	bool "NVIDIA Tegra"
	depends on 32BIT
	select CPU_V7
	select HAS_DEBUG_LL
	select HW_HAS_PCI
	select COMMON_CLK
	select COMMON_CLK_OF_PROVIDER
	select GPIOLIB
	select GPIO_TEGRA
	select HAVE_PBL_MULTI_IMAGES
	select OFDEVICE
	select OFTREE
	select RELOCATABLE
	select RESET_CONTROLLER
	select PINCTRL

config ARCH_UEMD
	bool "RC Module UEMD Platform"
	depends on 32BIT
	select CPU_ARM1176
	select COMMON_CLK
	select COMMON_CLK_OF_PROVIDER
	select OFDEVICE
	select OFTREE
	select CLOCKSOURCE_UEMD
	select HAS_DEBUG_LL

config ARCH_ZYNQ
	bool "Xilinx Zynq-based boards"
	depends on 32BIT
	select HAS_DEBUG_LL
	select PBL_IMAGE
	select GPIOLIB

endchoice

config ARCH_ARM64_VIRT
	bool "ARM64 QEMU Virt board"
	depends on 64BIT
	select CPU_V8
	select HAVE_PBL_MULTI_IMAGES
	select OFDEVICE
	select OFTREE
	select RELOCATABLE
	select ARM_AMBA
	select BOARD_ARM_VIRT
	select HW_HAS_PCI
	select HAS_DEBUG_LL

config ARCH_BCM283X
	bool "Broadcom BCM283x based boards"
	select GPIOLIB
	select COMMON_CLK
	select COMMON_CLK_OF_PROVIDER
	select CLOCKSOURCE_BCM283X
	select ARM_AMBA
	select HAS_DEBUG_LL
	select RELOCATABLE
	select OFTREE
	select OFDEVICE
	select HAVE_PBL_MULTI_IMAGES

config ARCH_IMX
	bool "Freescale iMX-based"
	depends on ARCH_MULTIARCH
	select GPIOLIB
	select COMMON_CLK
	select WATCHDOG_IMX_RESET_SOURCE
	select HAS_DEBUG_LL
	select HAVE_PBL_MULTI_IMAGES
	select RELOCATABLE

config ARCH_K3
	bool "Texas Instruments Inc. K3 multicore SoC architecture"
	depends on 64BIT
	select CPU_V8
	select GPIOLIB
	select COMMON_CLK
	select HAVE_PBL_MULTI_IMAGES
	select HAS_DEBUG_LL
	select COMMON_CLK_OF_PROVIDER
	select PM_GENERIC_DOMAINS

config ARCH_LAYERSCAPE
	bool "NXP Layerscape based"
	depends on ARCH_MULTIARCH
	select GPIOLIB
	select HAS_DEBUG_LL
	select HAVE_PBL_MULTI_IMAGES
	select COMMON_CLK
	select CLKDEV_LOOKUP
	select COMMON_CLK_OF_PROVIDER
	select HW_HAS_PCI
	select OFTREE
	select OFDEVICE
	select ARM_USE_COMPRESSED_DTB
	select OF_DMA_COHERENCY

config ARCH_OMAP_MULTI
	bool "TI OMAP"
	depends on 32BIT
	depends on ARCH_MULTIARCH
	select OMAP_MULTI_BOARDS
	select ARCH_OMAP
	select HAS_DEBUG_LL
	select GPIOLIB

config ARCH_ROCKCHIP
	bool "Rockchip RX3xxx"
	depends on ARCH_MULTIARCH
	select COMMON_CLK
	select COMMON_CLK_OF_PROVIDER
	select GPIOLIB
	select PINCTRL
	select PINCTRL_ROCKCHIP
	select OFTREE
	select HAVE_PBL_MULTI_IMAGES
	select HAS_DEBUG_LL
	imply GPIO_ROCKCHIP

config ARCH_STM32MP
	bool "STMicroelectronics STM32MP"
	depends on 32BIT
	select ARCH_STM32
	select CPU_V7
	select HAVE_PBL_MULTI_IMAGES
	select COMMON_CLK
	select COMMON_CLK_OF_PROVIDER
	select HAS_DEBUG_LL
	select GPIOLIB
	select ARCH_HAS_RESET_CONTROLLER
	select ARM_AMBA
	select ARM_SMCCC
	select ARM_USE_COMPRESSED_DTB

config ARCH_VERSATILE
	bool "ARM Versatile boards (ARM926EJ-S)"
	depends on 32BIT
	select GPIOLIB
	select ARM_AMBA
	select AMBA_SP804
	select HAS_DEBUG_LL
	select COMMON_CLK
	select COMMON_CLK_OF_PROVIDER
	select HAVE_PBL_MULTI_IMAGES

config ARCH_VEXPRESS
	bool "ARM Vexpress & virt boards"
	depends on 32BIT
	select HAS_DEBUG_LL
	select CPU_V7
	select ARM_AMBA
	select AMBA_SP804
	select COMMON_CLK
	select COMMON_CLK_OF_PROVIDER
	select OFTREE
	select OFDEVICE
	select RELOCATABLE
	select HAVE_PBL_MULTI_IMAGES

config ARCH_ZYNQMP
	bool "Xilinx ZynqMP-based boards"
	depends on 64BIT
	select CPU_V8
	select HAS_DEBUG_LL
	select HAVE_PBL_MULTI_IMAGES
	select ARM_SMCCC
	select COMMON_CLK
	select COMMON_CLK_OF_PROVIDER
	select GPIOLIB
	select OFDEVICE
	select OFTREE
	select RELOCATABLE
	select HAS_MACB

source "arch/arm/cpu/Kconfig"
source "arch/arm/mach-at91/Kconfig"
source "arch/arm/mach-bcm283x/Kconfig"
source "arch/arm/mach-clps711x/Kconfig"
source "arch/arm/mach-davinci/Kconfig"
source "arch/arm/mach-digic/Kconfig"
source "arch/arm/mach-ep93xx/Kconfig"
source "arch/arm/mach-imx/Kconfig"
source "arch/arm/mach-layerscape/Kconfig"
source "arch/arm/mach-mxs/Kconfig"
source "arch/arm/mach-mvebu/Kconfig"
source "arch/arm/mach-nomadik/Kconfig"
source "arch/arm/mach-k3/Kconfig"
source "arch/arm/mach-omap/Kconfig"
source "arch/arm/mach-pxa/Kconfig"
source "arch/arm/mach-rockchip/Kconfig"
source "arch/arm/mach-socfpga/Kconfig"
source "arch/arm/mach-stm32mp/Kconfig"
source "arch/arm/mach-versatile/Kconfig"
source "arch/arm/mach-vexpress/Kconfig"
source "arch/arm/mach-tegra/Kconfig"
source "arch/arm/mach-uemd/Kconfig"
source "arch/arm/mach-zynq/Kconfig"
source "arch/arm/mach-zynqmp/Kconfig"

config BOARD_ARM_VIRT
	bool
	select BOARD_ARM_GENERIC_DT
	select BOARD_QEMU_VIRT
	select OF_OVERLAY

config BOARD_ARM_GENERIC_DT
	select BOARD_GENERIC_DT
	select ARM_AMBA
	depends on HAVE_PBL_MULTI_IMAGES
	depends on OFDEVICE
	bool "Build generic ARM device tree 2nd stage image"
	help
	  This enables compilation of a generic image that can be started 2nd
	  stage from barebox or from qemu. It picks up a device tree passed
	  in r2 like the Kernel does, so it could be used anywhere where a Kernel
	  image could be used. The image will be called images/barebox-dt-2nd.img

config BOARD_ARM_GENERIC_DT_AARCH64
	bool
	depends on CPU_V8
	depends on BOARD_ARM_GENERIC_DT
	default y

config ARM_ASM_UNIFIED
	bool

config AEABI
	bool "Use the ARM EABI to compile barebox"
	depends on !CPU_V8
	help
	  This option allows for barebox to be compiled using the latest
	  ARM ABI (aka EABI).

	  To use this you need GCC version 4.0.0 or later.

config THUMB2_BAREBOX
	select ARM_ASM_UNIFIED
	select AEABI
	depends on !ARCH_TEGRA && !ARCH_AT91
	depends on CPU_V7 && !CPU_32v4T && !CPU_32v5 && !CPU_32v6
	bool "Compile barebox in thumb-2 mode (read help)"
	help
	  This enables compilation of barebox in thumb-2 mode which generates
	  ~25% smaller binaries. ARM assembly code needs some fixups to be able
	  to work correctly in thumb-2 mode. the barebox core should have these
	  fixups since most assembly code is derived from the Kernel. However,
	  your board lowlevel init code may break in thumb-2 mode. You have been
	  warned.

config ARM_BOARD_APPEND_ATAG
	bool "Let board specific code to add ATAGs to be passed to the kernel"
	depends on ARM_LINUX && !CPU_V8
	help
	  This option is purely to start some vendor provided kernels.
	  ** DO NOT USE FOR YOUR OWN DESIGNS! **

config ARM_BOARD_PREPEND_ATAG
	bool "Prepend the board specific ATAGs"
	depends on ARM_BOARD_APPEND_ATAG
	help
	  Choose this option if your kernel crops the passed ATAG list e.g. at
	  ATAG_MEM, also cropping off the board specific ATAGs. This option
	  will pass all board specific ATAGs in front of all other ATAGs.
	  This option is purely to start some vendor provided kernels.
	  ** DO NOT USE FOR YOUR OWN DESIGNS! **

endmenu

config 64BIT
	bool "64bit barebox" if "$(ARCH)" != "arm64"
	default "$(ARCH)" = "arm64"
	select ARCH_DMA_ADDR_T_64BIT
	help
	  Select this option if you want to build a 64-bit barebox.

config 32BIT
	bool
	default !64BIT
	help
	  Select this option if you want to build a 32-bit barebox.

menu "ARM specific settings"

config ARM_OPTIMZED_STRING_FUNCTIONS
	bool "use assembler optimized string functions"
	#
	# memset() and memcpy() in arm/lib64/mem[set|cpy].S are
	# written with assumption of enabled MMU and cache. Depending
	# on the inputs in may fail with Alignement exception if used
	# without MMU
	#
	depends on !CPU_V8 || MMU
	help
	  Say yes here to use assembler optimized memcpy / memset functions.
	  These functions work much faster than the normal versions but
	  increase your binary size.

config ARM_EXCEPTIONS
	select ARCH_HAS_DATA_ABORT_MASK
	bool "enable arm exception handling support"
	default y

config ARM_UNWIND
	bool "enable stack unwinding support"
	depends on AEABI
	select ARCH_HAS_STACK_DUMP
	help
	  This option enables stack unwinding support in barebox
	  using the information automatically generated by the
	  compiler. The resulting kernel image is slightly bigger but
	  the performance is not affected. Currently, this feature
	  only works with EABI compilers. If unsure say Y.

config ARM_SEMIHOSTING
	bool "enable ARM semihosting support"
	depends on !CPU_V8
	help
	  This option enables ARM semihosting support in barebox. ARM
	  semihosting is a communication discipline that allows code
	  running on target ARM cpu perform system calls and access
	  the data on the host computer connected to the target via
	  debugging channel (JTAG, SWD). If unsure say N

config ARM_SMCCC
	bool
	help
	  This option enables barebox to invoke ARM secure monitor calls.

config ARM_SECURE_MONITOR
	depends on CPU_32v7 || CPU_64v8
	select ARM_SMCCC
	bool
	help
	  This option enables barebox to service ARM secure monitor calls.

config ARM_PSCI_OF
	bool

config ARM_PSCI
	bool "enable Power State Coordination Interface (PSCI) support"
	depends on CPU_V7
	select ARM_SECURE_MONITOR
	select ARM_PSCI_OF
	help
	  PSCI is used for controlling secondary CPU cores on some systems. Say
	  yes here if you want barebox to service PSCI calls on such systems.

config ARM_PSCI_CLIENT
	bool "Enable barebox PSCI client support"
	depends on CPU_32v7 || CPU_64v8
	select ARM_SMCCC
	select ARM_PSCI_OF
	help
	  Say yes here if you want barebox to communicate with a secure monitor
	  for resetting/powering off the system over PSCI. barebox' PSCI version
	  information will also be shared with Linux via device tree fixups.

config ARM_PSCI_DEBUG
	bool "Enable PSCI debugging"
	depends on ARM_PSCI
	help
	  This enables debug output from the PSCI functions during runtime of the
	  Kernel. This needs board specific help, the board needs to provide a putc
	  function using psci_set_putc(). This putc function will then be called
	  during runtime of the Kernel, so it must be able to cope with that. It may
	  happen for example that the Kernel has turned off some clocks needed in the
	  putc function.
	  Only use for debugging.

config ARM_MODULE_PLTS
	bool "Use PLTs to allow loading modules placed far from barebox image"
	depends on MODULES
	select QSORT
	help
	  Allocate PLTs when loading modules so that jumps and calls whose
	  targets are too far away for their relative offsets to be encoded
	  in the instructions themselves can be bounced via veneers in the
	  module's PLT. The modules will use slightly more memory, but after
	  rounding up to page size, the actual memory footprint is usually
	  the same.

	  Say y if your memory configuration puts the heap to far away from the
	  barebox image, causing relocation out of range errors

config ARM_ATF
	bool

endmenu<|MERGE_RESOLUTION|>--- conflicted
+++ resolved
@@ -89,21 +89,6 @@
 	select CPU_ARM920T
 	select GENERIC_GPIO
 
-<<<<<<< HEAD
-=======
-config ARCH_LAYERSCAPE
-	bool "NXP Layerscape based"
-	select GPIOLIB
-	select HAS_DEBUG_LL
-	select HAVE_PBL_MULTI_IMAGES
-	select COMMON_CLK
-	select COMMON_CLK_OF_PROVIDER
-	select HW_HAS_PCI
-	select OFTREE
-	select OFDEVICE
-	select ARM_USE_COMPRESSED_DTB
-
->>>>>>> f9c6eb75
 config ARCH_MVEBU
 	bool "Marvell EBU platforms"
 	depends on 32BIT
@@ -245,7 +230,6 @@
 	select HAS_DEBUG_LL
 	select HAVE_PBL_MULTI_IMAGES
 	select COMMON_CLK
-	select CLKDEV_LOOKUP
 	select COMMON_CLK_OF_PROVIDER
 	select HW_HAS_PCI
 	select OFTREE
