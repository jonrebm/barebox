#include <bootsource.h>
#include <bootstrap.h>
#include <common.h>
#include <malloc.h>
#include <init.h>
#include <envfs.h>
#include <linux/sizes.h>
#include <fs.h>
#include <io.h>

#include <linux/clkdev.h>
#include <linux/stat.h>
#include <linux/clk.h>

#include <mach/generic.h>
#include <mach/cyclone5-system-manager.h>
#include <mach/cyclone5-regs.h>

static struct socfpga_barebox_part default_parts[] = {
	{
		.nor_offset = SZ_256K,
		.nor_size = SZ_1M,
		.mmc_disk = "disk0.1",
	},
	{ /* sentinel */ }
};
const struct socfpga_barebox_part *barebox_parts = default_parts;

<<<<<<< HEAD
enum socfpga_clks {
	timer, mmc, qspi_clk, uart, clk_max
};

static struct clk *clks[clk_max];

static struct dw_mmc_platform_data mmc_pdata = {
	.bus_width_caps = MMC_CAP_4_BIT_DATA,
	.ciu_div = 3,
};

static void socfpga_mmc_init(void)
{
	clks[mmc] = clk_fixed("mmc", 400000000);
	clkdev_add_physbase(clks[mmc], CYCLONE5_SDMMC_ADDRESS, NULL);
	add_generic_device("dw_mmc", 0, NULL, CYCLONE5_SDMMC_ADDRESS, SZ_4K,
			IORESOURCE_MEM, &mmc_pdata);
}

#if defined(CONFIG_SPI_CADENCE_QUADSPI)
static struct cadence_qspi_platform_data qspi_pdata = {
	.is_decoded_cs = 0,
	.fifo_depth = 128,
};

static __maybe_unused void add_cadence_qspi_device(int id, resource_size_t ctrl,
				    resource_size_t data, void *pdata)
{
	struct resource *res;

	res = xzalloc(sizeof(struct resource) * 2);
	res[0].start = ctrl;
	res[0].end = ctrl + 0x100 - 1;
	res[0].flags = IORESOURCE_MEM;
	res[1].start = data;
	res[1].end = data + 0x100 - 1;
	res[1].flags = IORESOURCE_MEM;

	add_generic_device_res("cadence_qspi", id, res, 2, pdata);
}

static __maybe_unused void socfpga_qspi_init(void)
{
	clks[qspi_clk] = clk_fixed("qspi_clk", 370000000);
	clkdev_add_physbase(clks[qspi_clk], CYCLONE5_QSPI_CTRL_ADDRESS, NULL);
	clkdev_add_physbase(clks[qspi_clk], CYCLONE5_QSPI_DATA_ADDRESS, NULL);
	add_cadence_qspi_device(0, CYCLONE5_QSPI_CTRL_ADDRESS,
				CYCLONE5_QSPI_DATA_ADDRESS, &qspi_pdata);
}
#else
static void socfpga_qspi_init(void)
{
	return;
}
#endif

static struct NS16550_plat uart_pdata = {
	.clock = 100000000,
	.shift = 2,
};

static void socfpga_uart_init(void)
{
	clks[uart] = clk_fixed("uart", 100000000);
	clkdev_add_physbase(clks[uart], CYCLONE5_UART0_ADDRESS, NULL);
	clkdev_add_physbase(clks[uart], CYCLONE5_UART1_ADDRESS, NULL);
	add_ns16550_device(0, 0xffc02000, 1024, IORESOURCE_MEM |
			IORESOURCE_MEM_8BIT, &uart_pdata);
}

static void socfpga_timer_init(void)
{
	clks[timer] = clk_fixed("timer", 200000000);
	clkdev_add_physbase(clks[timer], CYCLONE5_SMP_TWD_ADDRESS, NULL);
	add_generic_device("smp_twd", 0, NULL, CYCLONE5_SMP_TWD_ADDRESS, 0x100,
			IORESOURCE_MEM, NULL);
}

=======
>>>>>>> 24353010
static __noreturn int socfpga_xload(void)
{
	enum bootsource bootsource = bootsource_get();
	const struct socfpga_barebox_part *part;
	void *buf = NULL;

	switch (bootsource) {
	case BOOTSOURCE_MMC:
		socfpga_cyclone5_mmc_init();

		for (part = barebox_parts; part->mmc_disk; part++) {
			buf = bootstrap_read_disk(barebox_parts->mmc_disk, "fat");
			if (!buf) {
				pr_info("failed to load barebox from MMC %s\n",
					part->mmc_disk);
				continue;
			}
		}
		if (!buf) {
			pr_err("failed to load barebox.bin from MMC\n");
			hang();
		}
		break;
	case BOOTSOURCE_SPI:
		socfpga_cyclone5_qspi_init();
		for (part = barebox_parts; part->nor_size; part++) {
			buf = bootstrap_read_devfs("mtd0", false,
					part->nor_offset, part->nor_size, SZ_1M);
			if (!buf) {
				pr_info("failed to load barebox from QSPI NOR flash at offset %#x\n",
					part->nor_offset);
				continue;
			}
			break;
		}

		if (!buf) {
			pr_err("failed to load barebox from QSPI NOR flash\n");
			hang();
		}

		break;
	default:
		pr_err("unknown bootsource %d\n", bootsource);
		hang();
	}

	pr_info("starting bootloader...\n");

	bootstrap_boot(buf, 0);

	hang();
}

static int socfpga_devices_init(void)
{
	barebox_set_model("SoCFPGA");
	socfpga_cyclone5_timer_init();
	socfpga_cyclone5_uart_init();

	barebox_main = socfpga_xload;

	return 0;
}
coredevice_initcall(socfpga_devices_init);<|MERGE_RESOLUTION|>--- conflicted
+++ resolved
@@ -26,87 +26,6 @@
 };
 const struct socfpga_barebox_part *barebox_parts = default_parts;
 
-<<<<<<< HEAD
-enum socfpga_clks {
-	timer, mmc, qspi_clk, uart, clk_max
-};
-
-static struct clk *clks[clk_max];
-
-static struct dw_mmc_platform_data mmc_pdata = {
-	.bus_width_caps = MMC_CAP_4_BIT_DATA,
-	.ciu_div = 3,
-};
-
-static void socfpga_mmc_init(void)
-{
-	clks[mmc] = clk_fixed("mmc", 400000000);
-	clkdev_add_physbase(clks[mmc], CYCLONE5_SDMMC_ADDRESS, NULL);
-	add_generic_device("dw_mmc", 0, NULL, CYCLONE5_SDMMC_ADDRESS, SZ_4K,
-			IORESOURCE_MEM, &mmc_pdata);
-}
-
-#if defined(CONFIG_SPI_CADENCE_QUADSPI)
-static struct cadence_qspi_platform_data qspi_pdata = {
-	.is_decoded_cs = 0,
-	.fifo_depth = 128,
-};
-
-static __maybe_unused void add_cadence_qspi_device(int id, resource_size_t ctrl,
-				    resource_size_t data, void *pdata)
-{
-	struct resource *res;
-
-	res = xzalloc(sizeof(struct resource) * 2);
-	res[0].start = ctrl;
-	res[0].end = ctrl + 0x100 - 1;
-	res[0].flags = IORESOURCE_MEM;
-	res[1].start = data;
-	res[1].end = data + 0x100 - 1;
-	res[1].flags = IORESOURCE_MEM;
-
-	add_generic_device_res("cadence_qspi", id, res, 2, pdata);
-}
-
-static __maybe_unused void socfpga_qspi_init(void)
-{
-	clks[qspi_clk] = clk_fixed("qspi_clk", 370000000);
-	clkdev_add_physbase(clks[qspi_clk], CYCLONE5_QSPI_CTRL_ADDRESS, NULL);
-	clkdev_add_physbase(clks[qspi_clk], CYCLONE5_QSPI_DATA_ADDRESS, NULL);
-	add_cadence_qspi_device(0, CYCLONE5_QSPI_CTRL_ADDRESS,
-				CYCLONE5_QSPI_DATA_ADDRESS, &qspi_pdata);
-}
-#else
-static void socfpga_qspi_init(void)
-{
-	return;
-}
-#endif
-
-static struct NS16550_plat uart_pdata = {
-	.clock = 100000000,
-	.shift = 2,
-};
-
-static void socfpga_uart_init(void)
-{
-	clks[uart] = clk_fixed("uart", 100000000);
-	clkdev_add_physbase(clks[uart], CYCLONE5_UART0_ADDRESS, NULL);
-	clkdev_add_physbase(clks[uart], CYCLONE5_UART1_ADDRESS, NULL);
-	add_ns16550_device(0, 0xffc02000, 1024, IORESOURCE_MEM |
-			IORESOURCE_MEM_8BIT, &uart_pdata);
-}
-
-static void socfpga_timer_init(void)
-{
-	clks[timer] = clk_fixed("timer", 200000000);
-	clkdev_add_physbase(clks[timer], CYCLONE5_SMP_TWD_ADDRESS, NULL);
-	add_generic_device("smp_twd", 0, NULL, CYCLONE5_SMP_TWD_ADDRESS, 0x100,
-			IORESOURCE_MEM, NULL);
-}
-
-=======
->>>>>>> 24353010
 static __noreturn int socfpga_xload(void)
 {
 	enum bootsource bootsource = bootsource_get();
