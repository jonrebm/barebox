if ARCH_IMX

config ARCH_TEXT_BASE
	hex
	default 0x83f00000 if MACH_EUKREA_CPUIMX25
	default 0xa0000000 if MACH_EUKREA_CPUIMX27
	default 0x87f00000 if MACH_EUKREA_CPUIMX35
	default 0x97f00000 if MACH_EUKREA_CPUIMX51SD
	default 0xc0000000 if MACH_IMX21ADS
	default 0xa0000000 if MACH_IMX27ADS
	default 0x83f00000 if MACH_FREESCALE_MX25_3STACK && FREESCALE_MX25_3STACK_SDRAM_64MB_DDR2
	default 0x87f00000 if MACH_FREESCALE_MX25_3STACK && FREESCALE_MX25_3STACK_SDRAM_128MB_MDDR
	default 0x87f00000 if MACH_FREESCALE_MX35_3STACK
	default 0xa7f00000 if MACH_PCA100
	default 0xa0000000 if MACH_PCM038
	default 0x87f00000 if MACH_PCM037
	default 0x87f00000 if MACH_MX31MOBOARD
	default 0x87f00000 if MACH_PCM043
	default 0x08f80000 if MACH_SCB9328
	default 0xa7e00000 if MACH_NESO
	default 0x97f00000 if MACH_FREESCALE_MX51_PDK
	default 0x7ff00000 if MACH_FREESCALE_MX53_LOCO
	default 0x7ff00000 if MACH_FREESCALE_MX53_SMD
	default 0x7ff00000 if MACH_FREESCALE_MX53_VMX53
	default 0x87f00000 if MACH_GUF_CUPID
	default 0x93d00000 if MACH_TX25
	default 0x7ff00000 if MACH_TQMA53
	default 0x97f00000 if MACH_TX51
	default 0x97f00000 if MACH_CCMX51
	default 0x4fc00000 if MACH_SABRELITE
	default 0x8fe00000 if MACH_TX53
	default 0x97f00000 if MACH_EFIKA_MX_SMARTBOOK
	default 0x17800000 if MACH_SABRESD
	default 0x4fc00000 if MACH_REALQ7
	default 0x4fc00000 if MACH_GK802
	default 0x87f00000 if MACH_KINDLE3
	default 0x2fc00000 if MACH_TQMA6X
	default 0x4fc00000 if MACH_DFI_FS700_M60
	default 0x4fc00000 if MACH_UDOO
	default 0x4fc00000 if MACH_VARISCITE_MX6
	default 0x4fc00000 if MACH_PHYTEC_SOM_IMX6

config ARCH_IMX_IMXIMAGE
	bool
	default y
	help
	  if enabled the imx-image tool is compiled

config ARCH_IMX_IMXIMAGE_SSL_SUPPORT
	bool
	help
	  This enables SSL support for the imx-image tool. This is required
	  for created images for HABv3. This adds openssl to the build dependencies

config ARCH_IMX_XLOAD
	bool
	depends on ARCH_IMX51
	prompt "Build preloader image"

config ARCH_IMX_UNUSED_IRAM_BASE
       hex
       depends on ARCH_IMX_XLOAD
       default 0x1ffe2000 if ARCH_IMX51

config ARCH_IMX_UNUSED_IRAM_SIZE
       hex
       depends on ARCH_IMX_XLOAD
       default 0x16000 if ARCH_IMX51

config ARCH_IMX_EXTERNAL_BOOT_NAND
	bool
	depends on ARCH_IMX25 || ARCH_IMX27 || ARCH_IMX31 || ARCH_IMX35
	prompt "Support Starting barebox from NAND in external bootmode"

config BAREBOX_UPDATE_IMX_EXTERNAL_NAND
	bool
	depends on ARCH_IMX_EXTERNAL_BOOT_NAND
	depends on BAREBOX_UPDATE
	depends on MTD
	depends on MTD_WRITE
	default y

comment "Freescale i.MX System-on-Chip"

config ARCH_IMX1
	bool
	select CPU_ARM920T
	select PINCTRL_IMX_IOMUX_V1

config ARCH_IMX21
	bool
	select CPU_ARM926T
	select PINCTRL_IMX_IOMUX_V1

config ARCH_IMX25
	bool
	select CPU_ARM926T
	select ARCH_HAS_FEC_IMX
	select PINCTRL_IMX_IOMUX_V3

config ARCH_IMX27
	bool
	select CPU_ARM926T
	select ARCH_HAS_FEC_IMX
	select PINCTRL_IMX_IOMUX_V1

config ARCH_IMX31
	select CPU_V6
	bool
	select PINCTRL_IMX_IOMUX_V2

config ARCH_IMX35
	bool
	select CPU_V6
	select ARCH_HAS_FEC_IMX
	select PINCTRL_IMX_IOMUX_V3

config ARCH_IMX50
	bool
	select CPU_V7
	select ARCH_HAS_FEC_IMX
	select PINCTRL_IMX_IOMUX_V3

config ARCH_IMX51
	bool
	select CPU_V7
	select ARCH_HAS_FEC_IMX
	select PINCTRL_IMX_IOMUX_V3

config ARCH_IMX53
	bool
	select CPU_V7
	select ARCH_HAS_FEC_IMX
	select PINCTRL_IMX_IOMUX_V3

config ARCH_IMX6
	bool
	select ARCH_HAS_L2X0
	select ARCH_HAS_FEC_IMX
	select CPU_V7
	select PINCTRL_IMX_IOMUX_V3
	select OFTREE
	select COMMON_CLK_OF_PROVIDER
	select HW_HAS_PCI

config ARCH_IMX6SX
	bool
	select ARCH_IMX6
	select OFTREE
	select COMMON_CLK_OF_PROVIDER

<<<<<<< HEAD
config ARCH_IMX6UL
	bool
	select ARCH_IMX6
=======
config ARCH_VF610
	bool
	select ARCH_HAS_L2X0
	select ARCH_HAS_FEC_IMX
	select CPU_V7
	select PINCTRL
	select OFTREE
	select COMMON_CLK
	select COMMON_CLK_OF_PROVIDER
>>>>>>> 764f8480

config IMX_MULTI_BOARDS
	bool "Allow multiple boards to be selected"
	select HAVE_PBL_MULTI_IMAGES

if IMX_MULTI_BOARDS

config MACH_TX25
	bool "Ka-Ro TX25"
	select ARCH_IMX25
	select ARCH_IMX_EXTERNAL_BOOT_NAND
	help
	  Say Y here if you are using the Ka-Ro tx25 board

config MACH_PCA100
	bool "phyCard-i.MX27"
	select ARCH_IMX27
	select ARCH_IMX_EXTERNAL_BOOT_NAND
	help
	  Say Y here if you are using Phytec's phyCard-i.MX27 (pca100) equipped
	  with a Freescale i.MX27 Processor

config MACH_PCM038
	bool "phyCORE-i.MX27"
	select ARCH_IMX27
	select SPI
	select DRIVER_SPI_IMX
	select MFD_MC13XXX
	select ARCH_IMX_EXTERNAL_BOOT_NAND
	help
	  Say Y here if you are using Phytec's phyCORE-i.MX27 (pcm038) equipped
	  with a Freescale i.MX27 Processor

config MACH_EFIKA_MX_SMARTBOOK
	bool "Efika MX smartbook"
	select ARCH_IMX51
	select SPI
	select DRIVER_SPI_IMX
	select MFD_MC13XXX
	help
	  Choose this to compile barebox for the Efika MX Smartbook

config MACH_EMBEDSKY_E9
	bool "Embedsky E9 Mini-PC"
	select ARCH_IMX6
	help
	  Choose this to compile barebox for the Embedsky E9 Mini PC

config MACH_FREESCALE_MX51_PDK
	bool "Freescale i.MX51 PDK"
	select ARCH_IMX51
	select SPI
	select DRIVER_SPI_IMX
	select MFD_MC13XXX

config MACH_CCMX53
	bool "Digi ConnectCore i.MX53"
	select ARCH_IMX53
	help
	  Say Y here if you are using the Digi ConnectCore ccxmx53
	  series SoM

config MACH_FREESCALE_MX53_LOCO
	bool "Freescale i.MX53 LOCO"
	select ARCH_IMX53
	select I2C
	select I2C_IMX
	select MFD_MC13XXX

config MACH_GUF_VINCELL
	bool "Garz-Fricke Vincell"
	select ARCH_IMX53

config MACH_GUF_VINCELL_XLOAD
	depends on MACH_GUF_VINCELL
	bool "Garz-Fricke Vincell NAND xload support"
	help
	  The Vincell initializes SDRAM from board code. This normally limits
	  the image size to the size of the SoC internal SRAM. Enable this
	  option to be able to use bigger images when booting from NAND. Images
	  built with this option are no longer bootable from USB though.

config MACH_TQMA53
	bool "TQ i.MX53 TQMa53"
	select ARCH_IMX53

config MACH_FREESCALE_MX53_VMX53
	bool "Voipac i.MX53"
	select ARCH_IMX53
	help
	  Say Y here if you are using the Voipac Technologies X53-DMM-668
	  module equipped with a Freescale i.MX53 Processor

config MACH_PHYTEC_SOM_IMX6
        bool "Phytec phyCARD-i.MX6 and phyFLEX-i.MX6"
        select ARCH_IMX6

config MACH_DFI_FS700_M60
	bool "DFI i.MX6 FS700 M60 Q7 Board"
	select ARCH_IMX6

config MACH_GUF_SANTARO
	bool "Garz+Fricke Santaro Board"
	select ARCH_IMX6

config MACH_REALQ7
	bool "DataModul i.MX6Q Real Qseven Board"
	select ARCH_IMX6

config MACH_GK802
	bool "Zealz GK802 Mini PC"
	select ARCH_IMX6

config MACH_ELTEC_HIPERCAM
	bool "ELTEC HiPerCam"
	select ARCH_IMX6

config MACH_TQMA6X
	bool "TQ tqma6x on mba6x"
	select ARCH_IMX6

config MACH_TX6X
	bool "Karo TX6x"
	select ARCH_IMX6
	select I2C
	select I2C_IMX

config MACH_SABRELITE
	bool "Freescale i.MX6 Sabre Lite"
	select ARCH_IMX6
	select HAVE_PBL_MULTI_IMAGES

config MACH_SABRESD
	bool "Freescale i.MX6 SabreSD"
	select ARCH_IMX6

config MACH_FREESCALE_IMX6SX_SABRESDB
	bool "Freescale i.MX6sx SabreSDB"
	select ARCH_IMX6SX
	select I2C
	select I2C_IMX

config MACH_NITROGEN6
	bool "BoundaryDevices Nitrogen6 boards"
	select ARCH_IMX6

config MACH_SOLIDRUN_MICROSOM
	bool "SolidRun MicroSOM based devices"
	select ARCH_IMX6

config MACH_TECHNEXION_WANDBOARD
	bool "Technexion Wandboard"
	select ARCH_IMX6
	select ARM_USE_COMPRESSED_DTB

config MACH_EMBEST_RIOTBOARD
	bool "Embest RIoTboard"
	select ARCH_IMX6

config MACH_UDOO
	bool "Freescale i.MX6 UDOO Board"
	select ARCH_IMX6

config MACH_VARISCITE_MX6
	bool "Variscite i.MX6 Quad SOM"
	select ARCH_IMX6
	select I2C
	select I2C_IMX

config MACH_GW_VENTANA
	bool "Gateworks Ventana SBC"
	select ARCH_IMX6
	select I2C
	select I2C_IMX

config MACH_CM_FX6
	bool "CM FX6"
	select ARCH_IMX6

config MACH_VF610_TWR
	bool "Freescale VF610 Tower Board"
	select ARCH_VF610

endif

# ----------------------------------------------------------

choice
	prompt "Select Board"
	depends on !IMX_MULTI_BOARDS

comment "i.MX1 Boards"

config MACH_SCB9328
	bool "Synertronixx scb9328"
	select ARCH_IMX1
	select HAS_DM9000
	help
	  Say Y here if you are using the Synertronixx scb9328 board

# ----------------------------------------------------------

comment "i.MX21 Boards"

config MACH_IMX21ADS
	bool "Freescale i.MX21ADS"
	select ARCH_IMX21
	select HAS_CS8900
	help
	  Say Y here if you are using the Freescale i.MX21ads board equipped
	  with a Freescale i.MX21 Processor

# ----------------------------------------------------------

comment "i.MX25 Boards"

config MACH_EUKREA_CPUIMX25
	bool "Eukrea CPUIMX25"
	select ARCH_IMX25
	help
	  Say Y here if you are using the Eukrea Electromatique's CPUIMX25
	  equipped with a Freescale i.MX25 Processor

config MACH_FREESCALE_MX25_3STACK
	bool "Freescale MX25 3stack"
	select ARCH_IMX25
	select I2C
	select MFD_MC34704
	help
	  Say Y here if you are using the Freescale MX25 3stack board equipped
	  with a Freescale i.MX25 Processor

# ----------------------------------------------------------

comment "i.MX27 Boards"

config MACH_EUKREA_CPUIMX27
	bool "EUKREA CPUIMX27"
	select ARCH_IMX27
	help
	  Say Y here if you are using Eukrea's CPUIMX27 equipped
	  with a Freescale i.MX27 Processor

config MACH_IMX27ADS
	bool "Freescale i.MX27ADS"
	select ARCH_IMX27
	help
	  Say Y here if you are using the Freescale i.MX27ads board equipped
	  with a Freescale i.MX27 Processor

config MACH_NESO
	bool "Garz+Fricke Neso"
	select ARCH_IMX27
	help
	  Say Y here if you are using the Garz+Fricke Neso board equipped
	  with a Freescale i.MX27 Processor

# ----------------------------------------------------------

comment "i.MX31 Boards"

config MACH_PCM037
	bool "phyCORE-i.MX31"
	select ARCH_IMX31
	select USB_ULPI if USB
	select ARCH_HAS_L2X0
	help
	  Say Y here if you are using Phytec's phyCORE-i.MX31 (pcm037) equipped
	  with a Freescale i.MX31 Processor

config MACH_MX31MOBOARD
	bool "mx31moboard-i.MX31"
	select ARCH_IMX31
	select USB_ULPI if USB
	select ARCH_HAS_L2X0
	help
	  Say Y here if you are using EPFL mx31moboard board equipped
	  with a Freescale i.MX31 Processor

# ----------------------------------------------------------

comment "i.MX35 Boards"

config MACH_EUKREA_CPUIMX35
	bool "EUKREA CPUIMX35"
	select ARCH_IMX35
	select ARCH_HAS_L2X0
	help
	  Say Y here if you are using Eukrea's CPUIMX35 equipped
	  with a Freescale i.MX35 Processor

config MACH_FREESCALE_MX35_3STACK
	bool "Freescale MX35 3stack"
	select ARCH_IMX35
	select I2C
	select I2C_IMX
	select MFD_MC13XXX
	select MFD_MC9SDZ60
	help
	  Say Y here if you are using the Freescale MX35 3stack board equipped
	  with a Freescale i.MX35 Processor

config MACH_PCM043
	bool "phyCORE-i.MX35"
	select ARCH_IMX35
	select ARCH_HAS_L2X0
	help
	  Say Y here if you are using Phytec's phyCORE-i.MX35 (pcm043) equipped
	  with a Freescale i.MX35 Processor

config MACH_GUF_CUPID
	bool "Garz+Fricke Cupid"
	select ARCH_IMX35
	select ARCH_HAS_L2X0
	help
	  Say Y here if you are using the Garz+Fricke Neso board equipped
	  with a Freescale i.MX35 Processor

config MACH_KINDLE3
	bool "Amazon Kindle3"
	select ARCH_IMX35
	select ARCH_HAS_L2X0
	help
	  Say Y here if you are using the Amazon Model No. D00901 Kindle

# ----------------------------------------------------------

comment "i.MX51 Boards"

config MACH_EUKREA_CPUIMX51SD
	bool "EUKREA CPUIMX51"
	select ARCH_IMX51
	help
	  Say Y here if you are using Eukrea's CPUIMX51 equipped
	  with a Freescale i.MX51 Processor

config MACH_TX51
	bool "Ka-Ro TX51"
	select ARCH_IMX51
	help
	  Say Y here if you are using the Ka-Ro tx51 board

config MACH_CCMX51
	bool "ConnectCore i.MX51"
	select ARCH_IMX51
	select IMX_IIM
	select SPI
	select DRIVER_SPI_IMX
	select MFD_MC13XXX
	help
	  Say Y here if you are using Digi ConnectCore (W)i-i.MX51
	  equipped with a Freescale i.MX51 Processor

config MACH_CCMX51_BASEBOARD
	bool "Digi development board for CCMX51 module"
	depends on MACH_CCMX51
	default y
	help
	  This adds board specific devices that can be found on Digi
	  evaluation board for CCMX51 module.

# ----------------------------------------------------------

comment "i.MX53 Boards"

config MACH_FREESCALE_MX53_SMD
	bool "Freescale i.MX53 SMD"
	select ARCH_IMX53

config MACH_TX53
	bool "Ka-Ro TX53"
	select ARCH_IMX53
	help
	  Say Y here if you are using the Ka-Ro tx53 board

endchoice

# ----------------------------------------------------------

menu "Board specific settings"

if MACH_PCM037

choice
	prompt "SDRAM Bank0"
config PCM037_SDRAM_BANK0_128MB
	bool "128MB"
config PCM037_SDRAM_BANK0_256MB
	bool "256MB"
endchoice

choice
	prompt "SDRAM Bank1"
config PCM037_SDRAM_BANK1_NONE
	bool "none"
config PCM037_SDRAM_BANK1_128MB
	bool "128MB"
config PCM037_SDRAM_BANK1_256MB
	bool "256MB"
endchoice

endif

if MACH_EUKREA_CPUIMX27

choice
	prompt "SDRAM Size"
config EUKREA_CPUIMX27_SDRAM_128MB
	bool "128 MB"
config EUKREA_CPUIMX27_SDRAM_256MB
	bool "256 MB"
endchoice

choice
	prompt "NOR Flash Size"
config EUKREA_CPUIMX27_NOR_32MB
	bool "<= 32 MB"
config EUKREA_CPUIMX27_NOR_64MB
	bool "> 32 MB"
endchoice

choice
	prompt "Quad UART Port"
	depends on DRIVER_SERIAL_NS16550
config EUKREA_CPUIMX27_QUART1
	bool "Q1"
config EUKREA_CPUIMX27_QUART2
	bool "Q2"
config EUKREA_CPUIMX27_QUART3
	bool "Q3"
config EUKREA_CPUIMX27_QUART4
	bool "Q4"
endchoice

endif

if MACH_FREESCALE_MX25_3STACK

choice
	prompt "SDRAM Type"
config FREESCALE_MX25_3STACK_SDRAM_64MB_DDR2
	bool "64 MB (DDR2)"
config FREESCALE_MX25_3STACK_SDRAM_128MB_MDDR
	bool "128 MB (mDDR)"
endchoice

endif

if MACH_TX53

choice
	prompt "TX53 board revision"
config TX53_REV_1011
	bool "1011"
config TX53_REV_XX30
	bool "8030 / 1030"

endchoice

endif

endmenu

menu "i.MX specific settings"

config ARCH_IMX_USBLOADER
	bool "compile imx-usb-loader"
	help
	  imx-usb-loader is a tool to upload and start imximages to an i.MX SoC
	  in ROM boot mode. It requires libusb, so make sure you have the libusb
	  devel package installed on your machine.

config IMX_IIM
	tristate "IIM fusebox device"
	depends on !ARCH_IMX21
	help
	  Device driver for the IC Identification Module (IIM) fusebox. Use the
	  regular md/mw commands to program and read the fusebox.

	  Fuses are grouped in "rows", 8 bits per row. When using md/mw commands,
	  employ the -b switch and consider the region to be specifying the "Fuse
	  Row Index" rather than "Fuse Row Offset" (which is FRI * 4). You should
	  consult the documentation for your chip for more elaborate description,
	  including the eFuse map, e.g. see AN3682 for i.MX25.

config IMX_IIM_FUSE_BLOW
	bool "IIM fuses blow support"
	depends on IMX_IIM
	help
	  Enable this option to add permanent programming of the fusebox, using
	  fuses blowing.

	  Warning: blown fuses can not be unblown. Using this option may damage
	  your CPU, or make it unbootalbe. Use with care.

	  Before being actually able to blow the fuses, you need to explicitely
	  enable it:
	    imx_iim0.permanent_write_enable=1

config IMX_OCOTP
	tristate "i.MX6 On Chip OTP controller"
	depends on ARCH_IMX6
	depends on OFDEVICE
	help
	  This adds support for the i.MX6 On-Chip OTP controller. Currently the
	  only supported functionality is reading the MAC address and assigning
	  it to an ethernet device.

config IMX_OCOTP_WRITE
	bool
	prompt "Enable write support of i.MX6 CPUs OTP fuses"
	depends on IMX_OCOTP
	help
	  This adds write support to IMX6 On-Chip OTP registers. Example of set
	  MAC to 12:34:56:78:9A:BC (2 words with address 0x22 (OCOTP_MAC0) and
	  address 0x23 (OCOTP_MAC1)). To calculate the file offset multiply
	  the value of the address by 4.
	    mw -l -d /dev/imx-ocotp 0x8C 0x00001234
	    mw -l -d /dev/imx-ocotp 0x88 0x56789ABC

config HAB
	bool

config HABV4
	tristate "HABv4 support"
	select HAB
	depends on ARCH_IMX6
	help
	  High Assurance Boot, as found on i.MX28/i.MX6.

if HABV4

config HABV4_TABLE_BIN
	string "Path to SRK table"
	default "../crts/SRK_1_2_3_4_table.bin"
	help
	  Path to the Super Root Key (SRK) table, produced by the
	  Freescale Code Signing Tool (cst).

	  This file will be inserted into the Command Sequence File
	  (CSF) when using the CSF template that comes with barebox.

config HABV4_CSF_CRT_PEM
	string "Path to CSF certificate"
	default "../crts/CSF1_1_sha256_4096_65537_v3_usr_crt.pem"
	help
	  Path to the Command Sequence File (CSF) certificate, produced by the
	  Freescale Public Key Infrastructure (PKI) script.

	  This file will be inserted into the Command Sequence File
	  (CSF) when using the CSF template that comes with barebox.

config HABV4_IMG_CRT_PEM
	string "Path to IMG certificate"
	default "../crts/IMG_1_sha256_4096_65537_v3_usr_crt.pem"
	help
	  Path to the Image certificate, produced by the Freescale
	  Public Key Infrastructure (PKI) script.

	  This file will be inserted into the Command Sequence File
	  (CSF) when using the CSF template that comes with barebox.

endif

config HABV3
	tristate "HABv3 support"
	select HAB
	select ARCH_IMX_IMXIMAGE_SSL_SUPPORT
	depends on ARCH_IMX25
	help
	  High Assurance Boot, as found on i.MX25.

if HABV3

config HABV3_SRK_PEM
	string "Path to SRK Certificate (PEM)"
	default "../crts/SRK1_sha256_2048_65537_v3_ca_x509_crt.pem"

config HABV3_CSF_CRT_DER
	string "Path to CSF certificate"
	default "../crts/CSF1_1_sha256_2048_65537_v3_ca_crt.der"

config HABV3_IMG_CRT_DER
	string "Path to IMG certificate"
	default "../crts/IMG1_1_sha256_2048_65537_v3_usr_crt.der"

endif

endmenu

endif<|MERGE_RESOLUTION|>--- conflicted
+++ resolved
@@ -149,11 +149,10 @@
 	select OFTREE
 	select COMMON_CLK_OF_PROVIDER
 
-<<<<<<< HEAD
 config ARCH_IMX6UL
 	bool
 	select ARCH_IMX6
-=======
+
 config ARCH_VF610
 	bool
 	select ARCH_HAS_L2X0
@@ -163,7 +162,6 @@
 	select OFTREE
 	select COMMON_CLK
 	select COMMON_CLK_OF_PROVIDER
->>>>>>> 764f8480
 
 config IMX_MULTI_BOARDS
 	bool "Allow multiple boards to be selected"
