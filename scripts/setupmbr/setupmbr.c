--- conflicted
+++ resolved
@@ -555,151 +555,4 @@
 		free(hd_image_filename);
 
 	return rc;
-<<<<<<< HEAD
-}
-=======
-}
-
-/** @page x86_bootloader barebox acting as PC bootloader
-
-@section x86_bootloader_features Features
-
-@a barebox can act as a bootloader for PC based systems. In this case a special
-binary layout will be created to be able to store it on some media the PC
-BIOS can boot from. It can boot Linux kernels stored also on the same boot
-media and be configured at runtime, with the possibility to store the changed
-configuration on the boot media.
-
-@section x86_bootloader_restrictions Restrictions
-
-Due to some BIOS and @a barebox restrictions the boot media must be
-prepared in some special way:
-
-@li @a barebox must be stored in the MBR (Master Boot Record) of the boot media.
-    Currently its not possible to store and boot it in one of the partition
-    sectors (to use it as a second stage loader). This is no eternal
-    restriction. It only needs further effort to add this feature.
-@li @a barebox currently cannot run a chained boot loader. Also, this is no
-    eternal restriction, only further effort needed.
-@li @a barebox comes with limited filesystem support. There is currently no
-    support for the most common and popular filesystems used in the *NIX world.
-    This restricts locations where to store a kernel and other runtime
-    information
-@li @a barebox must be stored to the first n sectors of the boot media. To ensure
-    this does not collide with partitions on the boot media, the first
-    partition must start at a sector behind the ones @a barebox occupies.
-@li @a barebox handles its runtime configuration in a special way: It stores it
-    in a binary way into some reserved sectors ("persistent storage").
-
-@section x86_bootloader_preparations Boot Preparations
-
-To store the @a barebox image to a boot media, it comes with the tool
-@p setupmbr in the directory @p scripts/setupmbr/ . To be able to use it on
-the boot media of your choice, some preparations are required:
-
-@subsection x86_bootloader_preparations_partition Keep Sectors free
-
-Build the @a barebox image and check its size. At least this amount of
-sectors must be kept free after the MBR prior the first partition. Do this
-simple calulation:
-
-	sectors = (\<size of barebox image\> + 511) / 512
-
-To be able to store the runtime configuration, further free sectors are
-required. Its up to you and your requirements, how large this persistent
-storage must be. If you need 16 kiB for this purpose, you need to keep
-additional 32 sectors free.
-
-For this example we are reserving 300 sectors for the @a barebox image and
-additionaly 32 sectors for the persistent storage. So, the first partition on
-the boot media must start at sector 333 or later.
-
-Run the @p fdisk tool to setup such a partition table:
-
-@verbatim
-[jb@host]~> fdisk /dev/sda
-Command (m for help): p
-
-Disk /dev/sda: 20.7 MB, 212680704 bytes
-16 heads, 63 sectors/track, 406 cylinders
-Units = cylinders of 1008 * 512 = 516096 bytes
-
-   Device Boot      Start         End      Blocks   Id  System
-@endverbatim
-
-Change the used units to @p sectors for easier handling.
-
-@verbatim
-Command (m for help): u
-Changing display/entry units to sectors
-
-Command (m for help): p
-
-Disk /dev/sda: 20.7 MB, 212680704 bytes
-16 heads, 63 sectors/track, 406 cylinders, total 409248 sectors
-Units = sectors of 1 * 512 = 512 bytes
-
-   Device Boot      Start         End      Blocks   Id  System
-@endverbatim
-
-Now its possible to create the first partition with the required offset:
-
-@verbatim
-Command (m for help): n
-Command action
-   e   extended
-   p   primary partition (1-4)
-p
-Partition number (1-4): 1
-First sector (63-409247, default 63): 333
-Last sector or +size or +sizeM or +sizeK (333-409247, default 409247): +18M
-Command (m for help): p
-
-Disk /dev/sda: 20.7 MB, 212680704 bytes
-16 heads, 63 sectors/track, 406 cylinders, total 409248 sectors
-Units = sectors of 1 * 512 = 512 bytes
-
-        Device Boot      Start         End      Blocks   Id  System
-/dev/sda                   333       35489       17578+  83  Linux
-@endverbatim
-
-That's all. Do whatever is required now with the new partition (formatting
-and populating the root filesystem for example) to make it useful.
-
-In the next step, @a barebox gets installed to this boot media:
-
-@verbatim
-[jb@host]~> scripts/setupmbr/setupmbr -s 32 -m ./barebox.bin -d /dev/sda
-@endverbatim
-
-This command writes the @a barebox image file './barebox.bin' onto the device
-@p /dev/sda.
-
-The @p -s option will keep the persistent storage sectors free and untouched
-and set flags in the MBR to forward its existance, size and location to
-@a barebox at runtime. @p setupmbr also does not change the partition table.
-
-The @a barebox image gets stored on the boot media like this:
-
-@verbatim
-sector 0   1             33                              333
-       |---|-------------|--------------- ~~~ ------------|--------------
-      MBR    persistent              barebox                 first
-              storage               main image              partition
-@endverbatim
-
-If the @p -s option is omitted, the "persistent storage" part simply does
-not exist:
-
-@verbatim
-sector 0   1                              333
-       |---|--------------- ~~~ ------------|--------------
-      MBR               barebox                 first
-                       main image              partition
-@endverbatim
-
-@note The @p setupmbr tool is also working on real image file than on device
-      nodes only. So, there is no restriction what kind of file will be
-      modified.
-*/
->>>>>>> 10d63913
+}