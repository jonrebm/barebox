/*
 * Reset Controller framework
 *
 * Copyright 2013 Philipp Zabel, Pengutronix
 *
 * This program is free software; you can redistribute it and/or modify
 * it under the terms of the GNU General Public License as published by
 * the Free Software Foundation; either version 2 of the License, or
 * (at your option) any later version.
 */
#include <common.h>
#include <gpio.h>
#include <malloc.h>
#include <of_gpio.h>
#include <linux/err.h>
#include <linux/kernel.h>
#include <linux/reset.h>
#include <linux/reset-controller.h>

static LIST_HEAD(reset_controller_list);

/**
 * struct reset_control - a reset control
 * @rcdev: a pointer to the reset controller device
 *         this reset control belongs to
 * @id: ID of the reset controller in the reset
 *      controller device
 */
struct reset_control {
	struct reset_controller_dev *rcdev;

	int gpio;
	int gpio_active_high;

	struct device_d *dev;
	unsigned int id;
};

/**
 * of_reset_simple_xlate - translate reset_spec to the reset line number
 * @rcdev: a pointer to the reset controller device
 * @reset_spec: reset line specifier as found in the device tree
 * @flags: a flags pointer to fill in (optional)
 *
 * This simple translation function should be used for reset controllers
 * with 1:1 mapping, where reset lines can be indexed by number without gaps.
 */
static int of_reset_simple_xlate(struct reset_controller_dev *rcdev,
			  const struct of_phandle_args *reset_spec)
{
	if (WARN_ON(reset_spec->args_count != rcdev->of_reset_n_cells))
		return -EINVAL;

	if (reset_spec->args[0] >= rcdev->nr_resets)
		return -EINVAL;

	return reset_spec->args[0];
}

/**
 * reset_controller_register - register a reset controller device
 * @rcdev: a pointer to the initialized reset controller device
 */
int reset_controller_register(struct reset_controller_dev *rcdev)
{
	if (!rcdev->of_xlate) {
		rcdev->of_reset_n_cells = 1;
		rcdev->of_xlate = of_reset_simple_xlate;
	}

	list_add(&rcdev->list, &reset_controller_list);

	return 0;
}
EXPORT_SYMBOL_GPL(reset_controller_register);

/**
 * reset_controller_unregister - unregister a reset controller device
 * @rcdev: a pointer to the reset controller device
 */
void reset_controller_unregister(struct reset_controller_dev *rcdev)
{
	list_del(&rcdev->list);
}
EXPORT_SYMBOL_GPL(reset_controller_unregister);

/**
 * reset_control_reset - reset the controlled device
 * @rstc: reset controller
 */
int reset_control_reset(struct reset_control *rstc)
{
	if (!rstc)
		return 0;

	if (rstc->rcdev->ops->reset)
		return rstc->rcdev->ops->reset(rstc->rcdev, rstc->id);

	return -ENOSYS;
}
EXPORT_SYMBOL_GPL(reset_control_reset);

/**
 * reset_control_assert - asserts the reset line
 * @rstc: reset controller
 */
int reset_control_assert(struct reset_control *rstc)
{
	if (!rstc)
		return 0;

	if (rstc->gpio >= 0)
		return gpio_direction_output(rstc->gpio, rstc->gpio_active_high);

	if (rstc->rcdev->ops->assert)
		return rstc->rcdev->ops->assert(rstc->rcdev, rstc->id);

	return -ENOSYS;
}
EXPORT_SYMBOL_GPL(reset_control_assert);

/**
 * reset_control_deassert - deasserts the reset line
 * @rstc: reset controller
 */
int reset_control_deassert(struct reset_control *rstc)
{
	if (!rstc)
		return 0;

	if (rstc->gpio >= 0)
		return gpio_direction_output(rstc->gpio, !rstc->gpio_active_high);

	if (rstc->rcdev->ops->deassert)
		return rstc->rcdev->ops->deassert(rstc->rcdev, rstc->id);

	return -ENOSYS;
}
EXPORT_SYMBOL_GPL(reset_control_deassert);

/**
 * of_reset_control_count - Count reset lines
 * @node: device node
 *
 * Returns number of resets, 0 if none specified
 */
static int of_reset_control_count(struct device_node *node)
{
	return of_count_phandle_with_args(node, "resets", "#reset-cells");
}

/**
 * of_reset_control_get_by_index - Lookup and obtain a reference to a reset controller.
 * @node: device to be reset by the controller
 * @index: reset line index
 *
 * Returns a struct reset_control or IS_ERR() condition containing errno.
 */
<<<<<<< HEAD
struct reset_control *of_reset_control_get(struct device_node *node,
						  const char *id)
=======
static struct reset_control *of_reset_control_get_by_index(struct device_node *node,
							   int index)
>>>>>>> b60bdac8
{
	struct reset_control *rstc;
	struct reset_controller_dev *r, *rcdev;
	struct of_phandle_args args;
	int rstc_id;
	int ret;

	if (!of_get_property(node, "resets", NULL))
		return NULL;

	ret = of_parse_phandle_with_args(node, "resets", "#reset-cells",
					 index, &args);
	if (ret)
		return ERR_PTR(ret);

	ret = of_device_ensure_probed(args.np);
	if (ret)
		return ERR_PTR(ret);

	rcdev = NULL;
	list_for_each_entry(r, &reset_controller_list, list) {
		if (args.np == r->of_node) {
			rcdev = r;
			break;
		}
	}

	if (!rcdev) {
		return ERR_PTR(-ENODEV);
	}

	rstc_id = rcdev->of_xlate(rcdev, &args);
	if (rstc_id < 0)
		return ERR_PTR(rstc_id);

	rstc = kzalloc(sizeof(*rstc), GFP_KERNEL);
	if (!rstc)
		return ERR_PTR(-ENOMEM);

	rstc->rcdev = rcdev;
	rstc->id = rstc_id;
	rstc->gpio = -ENODEV;

	return rstc;
}

/**
 * of_reset_control_get - Lookup and obtain a reference to a reset controller.
 * @node: device to be reset by the controller
 * @id: reset line name
 *
 * Returns a struct reset_control or IS_ERR() condition containing errno.
 *
 * Use of id names is optional.
 */
static struct reset_control *of_reset_control_get(struct device_node *node,
						  const char *id)
{
	int index = 0;

	if (id)
		index = of_property_match_string(node, "reset-names", id);

	return of_reset_control_get_by_index(node, index);
}

static struct reset_control *
gpio_reset_control_get(struct device_d *dev, const char *id)
{
	struct reset_control *rc;
	int gpio;
	enum of_gpio_flags flags;

	if (id)
		return ERR_PTR(-EINVAL);

	if (!of_get_property(dev->device_node, "reset-gpios", NULL))
		return NULL;

	gpio = of_get_named_gpio_flags(dev->device_node, "reset-gpios", 0, &flags);
	if (gpio < 0)
		return ERR_PTR(gpio);

	rc = xzalloc(sizeof(*rc));
	rc->gpio = gpio;
	rc->gpio_active_high = !(flags & OF_GPIO_ACTIVE_LOW);

	return rc;
}

/**
 * reset_control_get - Lookup and obtain a reference to a reset controller.
 * @dev: device to be reset by the controller
 * @id: reset line name
 *
 * Returns a struct reset_control or IS_ERR() condition containing errno.
 *
 * Use of id names is optional.
 */
struct reset_control *reset_control_get(struct device_d *dev, const char *id)
{
	struct reset_control *rstc;

	if (!dev)
		return ERR_PTR(-EINVAL);

	rstc = of_reset_control_get(dev->device_node, id);
	if (IS_ERR(rstc))
		return ERR_CAST(rstc);

	/*
	 * If there is no dedicated reset controller device, check if we have
	 * a reset line controlled by a GPIO instead.
	 */
	if (!rstc) {
		rstc = gpio_reset_control_get(dev, id);
		if (IS_ERR(rstc))
			return ERR_CAST(rstc);
	}

	if (!rstc)
		return NULL;

	rstc->dev = dev;

	return rstc;
}
EXPORT_SYMBOL_GPL(reset_control_get);

/**
 * reset_control_put - free the reset controller
 * @rstc: reset controller
 */

void reset_control_put(struct reset_control *rstc)
{
	if (IS_ERR_OR_NULL(rstc))
		return;

	kfree(rstc);
}
EXPORT_SYMBOL_GPL(reset_control_put);

/**
 * device_reset - find reset controller associated with the device
 *                and perform reset
 * @dev: device to be reset by the controller
 *
 * Convenience wrapper for reset_control_get() and reset_control_reset().
 * This is useful for the common case of devices with single, dedicated reset
 * lines.
 */
int device_reset(struct device_d *dev)
{
	struct reset_control *rstc;
	int ret;

	rstc = reset_control_get(dev, NULL);
	if (IS_ERR(rstc)) {
		if (PTR_ERR(rstc) == -ENOENT)
			return 0;

		return PTR_ERR(rstc);
	}

	ret = reset_control_reset(rstc);

	reset_control_put(rstc);

	return ret;
}
EXPORT_SYMBOL_GPL(device_reset);

int device_reset_all(struct device_d *dev)
{
	struct reset_control *rstc;
	int ret, i;

	for (i = 0; i < of_reset_control_count(dev->device_node); i++) {
		int ret;

		rstc = of_reset_control_get_by_index(dev->device_node, i);
		if (IS_ERR(rstc))
			return PTR_ERR(rstc);

		ret = reset_control_reset(rstc);
		if (ret)
			return ret;

		reset_control_put(rstc);
	}

	if (i == 0) {
		rstc = gpio_reset_control_get(dev, NULL);

		ret = reset_control_reset(rstc);
		if (ret)
			return ret;

		reset_control_put(rstc);
	}

	return 0;
}
EXPORT_SYMBOL_GPL(device_reset_all);

int device_reset_us(struct device_d *dev, int us)
{
	struct reset_control *rstc;
	int ret;

	rstc = reset_control_get(dev, NULL);
	if (IS_ERR(rstc)) {
		if (PTR_ERR(rstc) == -ENOENT)
			return 0;

		return PTR_ERR(rstc);
	}

	ret = reset_control_assert(rstc);
	if (ret)
		return ret;

	udelay(us);

	ret = reset_control_deassert(rstc);
	if (ret)
		return ret;

	reset_control_put(rstc);

	return ret;
}
EXPORT_SYMBOL_GPL(device_reset_us);<|MERGE_RESOLUTION|>--- conflicted
+++ resolved
@@ -156,13 +156,8 @@
  *
  * Returns a struct reset_control or IS_ERR() condition containing errno.
  */
-<<<<<<< HEAD
-struct reset_control *of_reset_control_get(struct device_node *node,
-						  const char *id)
-=======
 static struct reset_control *of_reset_control_get_by_index(struct device_node *node,
 							   int index)
->>>>>>> b60bdac8
 {
 	struct reset_control *rstc;
 	struct reset_controller_dev *r, *rcdev;
@@ -218,8 +213,8 @@
  *
  * Use of id names is optional.
  */
-static struct reset_control *of_reset_control_get(struct device_node *node,
-						  const char *id)
+struct reset_control *of_reset_control_get(struct device_node *node,
+					   const char *id)
 {
 	int index = 0;
 
