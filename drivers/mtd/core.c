/*
 * (C) Copyright 2005
 * 2N Telekomunikace, a.s. <www.2n.cz>
 * Ladislav Michl <michl@2n.cz>
 *
 * See file CREDITS for list of people who contributed to this
 * project.
 *
 * This program is free software; you can redistribute it and/or
 * modify it under the terms of the GNU General Public License
 * version 2 as published by the Free Software Foundation.
 *
 * This program is distributed in the hope that it will be useful,
 * but WITHOUT ANY WARRANTY; without even the implied warranty of
 * MERCHANTABILITY or FITNESS FOR A PARTICULAR PURPOSE.  See the
 * GNU General Public License for more details.
 */
#include <common.h>
#include <linux/mtd/nand.h>
#include <linux/mtd/mtd.h>
#include <init.h>
#include <xfuncs.h>
#include <driver.h>
#include <malloc.h>
#include <ioctl.h>
#include <nand.h>
#include <errno.h>
#include <of.h>

#include "mtd.h"

static LIST_HEAD(mtd_register_hooks);

int mtd_all_ff(const void *buf, unsigned int len)
{
	while ((unsigned long)buf & 0x3) {
		if (*(const uint8_t *)buf != 0xff)
			return 0;
		len--;
		if (!len)
			return 1;
		buf++;
	}

	while (len > 0x3) {
		if (*(const uint32_t *)buf != 0xffffffff)
			return 0;

		len -= sizeof(uint32_t);
		if (!len)
			return 1;

		buf += sizeof(uint32_t);
	}

	while (len) {
		if (*(const uint8_t *)buf != 0xff)
			return 0;
		len--;
		buf++;
	}

	return 1;
}

static ssize_t mtd_op_read(struct cdev *cdev, void* buf, size_t count,
			  loff_t _offset, ulong flags)
{
	struct mtd_info *mtd = cdev->priv;
	size_t retlen;
	int ret;
	unsigned long offset = _offset;

	dev_dbg(cdev->dev, "read ofs: 0x%08lx count: 0x%08zx\n",
			offset, count);

	ret = mtd_read(mtd, offset, count, &retlen, buf);
	if (ret < 0)
		return ret;
	if (mtd->ecc_strength == 0)
		return retlen;	/* device lacks ecc */
	return ret >= mtd->bitflip_threshold ? -EUCLEAN : retlen;
}

#define NOTALIGNED(x) (x & (mtd->writesize - 1)) != 0
#define MTDPGALG(x) ((x) & ~(mtd->writesize - 1))

#ifdef CONFIG_MTD_WRITE
static ssize_t mtd_op_write(struct cdev* cdev, const void *buf, size_t _count,
			  loff_t _offset, ulong flags)
{
	struct mtd_info *mtd = cdev->priv;
	size_t retlen;
	int ret;

	ret = mtd_write(mtd, _offset, _count, &retlen, buf);

	return ret ? ret : _count;
}

static struct mtd_erase_region_info *mtd_find_erase_region(struct mtd_info *mtd, loff_t offset)
{
	int i;

	for (i = 0; i < mtd->numeraseregions; i++) {
		struct mtd_erase_region_info *e = &mtd->eraseregions[i];
		if (offset > e->offset + e->erasesize * e->numblocks)
			continue;
		return e;
	}

	return NULL;
}

static int mtd_erase_align(struct mtd_info *mtd, size_t *count, loff_t *offset)
{
	struct mtd_erase_region_info *e;
	loff_t ofs;

	if (mtd->numeraseregions == 0) {
		ofs = *offset & ~(mtd->erasesize - 1);
		*count += (*offset - ofs);
		*count = ALIGN(*count, mtd->erasesize);
		*offset = ofs;
		return 0;
	}

	e = mtd_find_erase_region(mtd, *offset);
	if (!e)
		return -EINVAL;

	ofs = *offset & ~(e->erasesize - 1);
	*count += (*offset - ofs);

	e = mtd_find_erase_region(mtd, *offset + *count);
	if (!e)
		return -EINVAL;

	*count = ALIGN(*count, e->erasesize);
	*offset = ofs;

	return 0;
}

static int mtd_op_erase(struct cdev *cdev, size_t count, loff_t offset)
{
	struct mtd_info *mtd = cdev->priv;
	struct erase_info erase;
	uint32_t addr;
	int ret;

	ret = mtd_erase_align(mtd, &count, &offset);
	if (ret)
		return ret;

	memset(&erase, 0, sizeof(erase));
	erase.mtd = mtd;
	addr = offset;

	if (!mtd->block_isbad) {
		erase.addr = addr;
		erase.len = count;
		return mtd_erase(mtd, &erase);
	}

	erase.len = mtd->erasesize;

	while (count > 0) {
		dev_dbg(cdev->dev, "erase %d %d\n", addr, erase.len);

		if (!mtd->allow_erasebad)
			ret = mtd_block_isbad(mtd, addr);
		else
			ret = 0;

		erase.addr = addr;

		if (ret > 0) {
			printf("Skipping bad block at 0x%08x\n", addr);
		} else {
			ret = mtd_erase(mtd, &erase);
			if (ret)
				return ret;
		}

		addr += mtd->erasesize;
		count -= count > mtd->erasesize ? mtd->erasesize : count;
	}

	return 0;
}

static ssize_t mtd_op_protect(struct cdev *cdev, size_t count, loff_t offset, int prot)
{
	struct mtd_info *mtd = cdev->priv;

	if (!mtd->unlock || !mtd->lock)
		return -ENOSYS;

	if (prot)
		return mtd_lock(mtd, offset, count);
	else
		return mtd_unlock(mtd, offset, count);
}

#endif /* CONFIG_MTD_WRITE */

int mtd_ioctl(struct cdev *cdev, int request, void *buf)
{
	int ret = 0;
	struct mtd_info *mtd = cdev->priv;
	struct mtd_info_user *user = buf;
#if (defined(CONFIG_NAND_ECC_HW) || defined(CONFIG_NAND_ECC_SOFT))
	struct mtd_ecc_stats *ecc = buf;
#endif
	struct region_info_user *reg = buf;
#ifdef CONFIG_MTD_WRITE
	struct erase_info_user *ei = buf;
#endif
	loff_t *offset = buf;

	switch (request) {
	case MEMGETBADBLOCK:
		dev_dbg(cdev->dev, "MEMGETBADBLOCK: 0x%08llx\n", *offset);
		ret = mtd_block_isbad(mtd, *offset);
		break;
#ifdef CONFIG_MTD_WRITE
	case MEMSETBADBLOCK:
		dev_dbg(cdev->dev, "MEMSETBADBLOCK: 0x%08llx\n", *offset);
		ret = mtd_block_markbad(mtd, *offset);
		break;
	case MEMERASE:
		ret = mtd_op_erase(cdev, ei->length, ei->start + cdev->offset);
		break;
#endif
	case MEMGETINFO:
		user->type	= mtd->type;
		user->flags	= mtd->flags;
		user->size	= mtd->size;
		user->erasesize	= mtd->erasesize;
		user->writesize	= mtd->writesize;
		user->oobsize	= mtd->oobsize;
		user->subpagesize = mtd->writesize >> mtd->subpage_sft;
		user->mtd	= mtd;
		/* The below fields are obsolete */
		user->ecctype	= -1;
		user->eccsize	= 0;
		break;
#if (defined(CONFIG_NAND_ECC_HW) || defined(CONFIG_NAND_ECC_SOFT))
	case ECCGETSTATS:
		ecc->corrected = mtd->ecc_stats.corrected;
		ecc->failed = mtd->ecc_stats.failed;
		ecc->badblocks = mtd->ecc_stats.badblocks;
		ecc->bbtblocks = mtd->ecc_stats.bbtblocks;
		break;
#endif
	case MEMGETREGIONINFO:
		if (cdev->mtd) {
			unsigned long size = cdev->size;
			reg->offset = cdev->offset;
			reg->erasesize = cdev->mtd->erasesize;
			reg->numblocks = size / reg->erasesize;
			reg->regionindex = cdev->mtd->index;
		}
		break;
	default:
		ret = -EINVAL;
	}

	return ret;
}

int mtd_lock(struct mtd_info *mtd, loff_t ofs, uint64_t len)
{
	if (!mtd->lock)
		return -EOPNOTSUPP;
	if (ofs < 0 || ofs > mtd->size || len > mtd->size - ofs)
		return -EINVAL;
	if (!len)
		return 0;
	return mtd->lock(mtd, ofs, len);
}

int mtd_unlock(struct mtd_info *mtd, loff_t ofs, uint64_t len)
{
	if (!mtd->unlock)
		return -EOPNOTSUPP;
	if (ofs < 0 || ofs > mtd->size || len > mtd->size - ofs)
		return -EINVAL;
	if (!len)
		return 0;
	return mtd->unlock(mtd, ofs, len);
}

int mtd_block_isbad(struct mtd_info *mtd, loff_t ofs)
{
	if (!mtd->block_isbad)
		return 0;

	if (ofs < 0 || ofs > mtd->size)
		return -EINVAL;

	return mtd->block_isbad(mtd, ofs);
}

int mtd_block_markbad(struct mtd_info *mtd, loff_t ofs)
{
	int ret;

	if (mtd->block_markbad)
		ret = mtd->block_markbad(mtd, ofs);
	else
		ret = -ENOSYS;

	return ret;
}

int mtd_read(struct mtd_info *mtd, loff_t from, size_t len, size_t *retlen,
		u_char *buf)
{
	int ret_code;
	*retlen = 0;

	/*
	 * In the absence of an error, drivers return a non-negative integer
	 * representing the maximum number of bitflips that were corrected on
	 * any one ecc region (if applicable; zero otherwise).
	 */
	ret_code = mtd->read(mtd, from, len, retlen, buf);
	if (unlikely(ret_code < 0))
		return ret_code;
	if (mtd->ecc_strength == 0)
		return 0;	/* device lacks ecc */
	return ret_code >= mtd->bitflip_threshold ? -EUCLEAN : 0;
}

int mtd_write(struct mtd_info *mtd, loff_t to, size_t len, size_t *retlen,
		const u_char *buf)
{
	return mtd->write(mtd, to, len, retlen, buf);
}

int mtd_erase(struct mtd_info *mtd, struct erase_info *instr)
{
	return mtd->erase(mtd, instr);
}

int mtd_read_oob(struct mtd_info *mtd, loff_t from, struct mtd_oob_ops *ops)
{
	int ret_code;

	ops->retlen = ops->oobretlen = 0;
	if (!mtd->read_oob)
		return -EOPNOTSUPP;
	/*
	 * In cases where ops->datbuf != NULL, mtd->_read_oob() has semantics
	 * similar to mtd->_read(), returning a non-negative integer
	 * representing max bitflips. In other cases, mtd->_read_oob() may
	 * return -EUCLEAN. In all cases, perform similar logic to mtd_read().
	 */
	ret_code = mtd->read_oob(mtd, from, ops);
	if (unlikely(ret_code < 0))
		return ret_code;
	if (mtd->ecc_strength == 0)
		return 0;	/* device lacks ecc */
	return ret_code >= mtd->bitflip_threshold ? -EUCLEAN : 0;
}

static struct file_operations mtd_ops = {
	.read   = mtd_op_read,
#ifdef CONFIG_MTD_WRITE
	.write  = mtd_op_write,
	.erase  = mtd_op_erase,
	.protect = mtd_op_protect,
#endif
	.ioctl  = mtd_ioctl,
	.lseek  = dev_lseek_default,
};

int add_mtd_device(struct mtd_info *mtd, char *devname, int device_id)
{
	struct mtddev_hook *hook;

	if (!devname)
		devname = "mtd";
	strcpy(mtd->class_dev.name, devname);
	mtd->class_dev.id = device_id;
	if (mtd->parent)
		mtd->class_dev.parent = mtd->parent;
	register_device(&mtd->class_dev);

	mtd->cdev.ops = &mtd_ops;
	mtd->cdev.size = mtd->size;
	if (device_id == DEVICE_ID_SINGLE)
		mtd->cdev.name = xstrdup(devname);
	else
		mtd->cdev.name = asprintf("%s%d", devname, mtd->class_dev.id);

	mtd->cdev.priv = mtd;
	mtd->cdev.dev = &mtd->class_dev;
	mtd->cdev.mtd = mtd;

	if (IS_ENABLED(CONFIG_PARAMETER)) {
		dev_add_param_int_ro(&mtd->class_dev, "size", mtd->size, "%u");
		dev_add_param_int_ro(&mtd->class_dev, "erasesize", mtd->erasesize, "%u");
		dev_add_param_int_ro(&mtd->class_dev, "writesize", mtd->oobsize, "%u");
		dev_add_param_int_ro(&mtd->class_dev, "oobsize", mtd->oobsize, "%u");
	}

	devfs_create(&mtd->cdev);
<<<<<<< HEAD
	if (mtd->parent)
=======

	if (mtd->parent && !mtd->master)
>>>>>>> d5e38fc9
		of_parse_partitions(&mtd->cdev, mtd->parent->device_node);

	list_for_each_entry(hook, &mtd_register_hooks, hook)
		if (hook->add_mtd_device)
			hook->add_mtd_device(mtd, devname, &hook->priv);

	return 0;
}

int del_mtd_device (struct mtd_info *mtd)
{
	struct mtddev_hook *hook;

	list_for_each_entry(hook, &mtd_register_hooks, hook)
		if (hook->del_mtd_device)
			hook->del_mtd_device(mtd, &hook->priv);

	devfs_remove(&mtd->cdev);
	unregister_device(&mtd->class_dev);
	free(mtd->param_size.value);
	free(mtd->cdev.name);
	return 0;
}

void mtdcore_add_hook(struct mtddev_hook *hook)
{
	list_add(&hook->hook, &mtd_register_hooks);
}<|MERGE_RESOLUTION|>--- conflicted
+++ resolved
@@ -408,12 +408,8 @@
 	}
 
 	devfs_create(&mtd->cdev);
-<<<<<<< HEAD
-	if (mtd->parent)
-=======
 
 	if (mtd->parent && !mtd->master)
->>>>>>> d5e38fc9
 		of_parse_partitions(&mtd->cdev, mtd->parent->device_node);
 
 	list_for_each_entry(hook, &mtd_register_hooks, hook)
