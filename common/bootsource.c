--- conflicted
+++ resolved
@@ -116,7 +116,6 @@
 	return np;
 }
 
-<<<<<<< HEAD
 struct cdev *bootsource_of_cdev_find(void)
 {
 	struct device_node *np;
@@ -133,13 +132,6 @@
 	return cdev;
 }
 
-void bootsource_set_alias_name(const char *name)
-{
-	bootsource_alias_name = name;
-}
-
-=======
->>>>>>> 290a6077
 void bootsource_set_raw(enum bootsource src, int instance)
 {
 	if (src >= BOOTSOURCE_MAX)
