// SPDX-License-Identifier: GPL-2.0-or-later

#include <common.h>
#include <bootm.h>
#include <fs.h>
#include <malloc.h>
#include <memory.h>
#include <libfile.h>
#include <image-fit.h>
#include <globalvar.h>
#include <init.h>
#include <environment.h>
#include <linux/stat.h>
#include <magicvar.h>
#include <uncompress.h>
#include <zero_page.h>

static LIST_HEAD(handler_list);

static __maybe_unused struct bootm_overrides bootm_overrides;

int register_image_handler(struct image_handler *handler)
{
	list_add_tail(&handler->list, &handler_list);

	return 0;
}

static struct image_handler *bootm_find_handler(enum filetype filetype,
		struct image_data *data)
{
	struct image_handler *handler;

	list_for_each_entry(handler, &handler_list, list) {
		if (filetype != filetype_uimage &&
				handler->filetype == filetype)
			return handler;
		if  (filetype == filetype_uimage &&
				handler->ih_os == data->os->header.ih_os)
			return handler;
	}

	return NULL;
}

static int bootm_appendroot;
static int bootm_dryrun;
static int bootm_earlycon;
static int bootm_provide_machine_id;
static int bootm_provide_hostname;
static int bootm_verbosity;

void bootm_data_init_defaults(struct bootm_data *data)
{
	data->initrd_address = UIMAGE_INVALID_ADDRESS;
	data->os_address = UIMAGE_SOME_ADDRESS;
	data->os_entry = UIMAGE_SOME_ADDRESS;
	data->oftree_file = getenv_nonempty("global.bootm.oftree");
	data->tee_file = getenv_nonempty("global.bootm.tee");
	data->os_file = getenv_nonempty("global.bootm.image");
	getenv_ul("global.bootm.image.loadaddr", &data->os_address);
	getenv_ul("global.bootm.initrd.loadaddr", &data->initrd_address);
	data->initrd_file = getenv_nonempty("global.bootm.initrd");
	data->root_dev = getenv_nonempty("global.bootm.root_dev");
	data->verify = bootm_get_verify_mode();
	data->appendroot = bootm_appendroot;
	data->provide_machine_id = bootm_provide_machine_id;
	data->provide_hostname = bootm_provide_hostname;
	data->verbose = bootm_verbosity;
	data->dryrun = bootm_dryrun;
}

<<<<<<< HEAD
void bootm_data_restore_defaults(const struct bootm_data *data)
{
	globalvar_set("bootm.oftree", data->oftree_file);
	globalvar_set("bootm.tee", data->tee_file);
	globalvar_set("bootm.image", data->os_file);
	pr_setenv("global.bootm.image.loadaddr", "0x%lx", data->os_address);
	pr_setenv("global.bootm.initrd.loadaddr", "0x%lx", data->initrd_address);
	globalvar_set("bootm.initrd", data->initrd_file);
	globalvar_set("bootm.root_dev", data->root_dev);
	bootm_set_verify_mode(data->verify);
	bootm_appendroot = data->appendroot;
	bootm_provide_machine_id = data->provide_machine_id;
	bootm_provide_hostname = data->provide_hostname;
	bootm_verbosity = data->verbose;
	bootm_dryrun = data->dryrun;
}

static enum bootm_verify bootm_verify_mode = BOOTM_VERIFY_HASH;
=======
static enum bootm_verify bootm_verify_mode = BOOTM_VERIFY_AVAILABLE;
>>>>>>> e11b5d8e

enum bootm_verify bootm_get_verify_mode(void)
{
	return bootm_verify_mode;
}

void bootm_set_verify_mode(enum bootm_verify mode)
{
	bootm_verify_mode = mode;
}

static const char * const bootm_verify_names[] = {
#ifndef CONFIG_BOOTM_FORCE_SIGNED_IMAGES
	[BOOTM_VERIFY_NONE] = "none",
	[BOOTM_VERIFY_HASH] = "hash",
	[BOOTM_VERIFY_AVAILABLE] = "available",
#endif
	[BOOTM_VERIFY_SIGNATURE] = "signature",
};

static bool force_signed_images = IS_ENABLED(CONFIG_BOOTM_FORCE_SIGNED_IMAGES);

void bootm_force_signed_images(void)
{
	static unsigned int verify_mode = 0;

	if (force_signed_images)
		return;

	/* recreate bootm.verify with a single enumeration as option */
	globalvar_remove("bootm.verify");
	globalvar_add_simple_enum("bootm.verify", &verify_mode,
				  &bootm_verify_names[BOOTM_VERIFY_SIGNATURE], 1);

	bootm_verify_mode = BOOTM_VERIFY_SIGNATURE;
	force_signed_images = true;
}

bool bootm_signed_images_are_forced(void)
{
	return force_signed_images;
}

static int uimage_part_num(const char *partname)
{
	if (!partname)
		return 0;
	return simple_strtoul(partname, NULL, 0);
}

static inline bool image_is_uimage(struct image_data *data)
{
	return IS_ENABLED(CONFIG_BOOTM_UIMAGE) && data->os;
}

static bool bootm_get_override(char **oldpath, const char *newpath)
{
	if (!IS_ENABLED(CONFIG_BOOT_OVERRIDE))
		return false;
	if (bootm_signed_images_are_forced())
		return false;
	if (!newpath)
		return false;

	if (oldpath && !streq_ptr(*oldpath, newpath)) {
		free(*oldpath);
		*oldpath = *newpath ? xstrdup(newpath) : NULL;
	}

	return true;
}

/*
 * bootm_load_os() - load OS to RAM
 *
 * @data:		image data context
 * @load_address:	The address where the OS should be loaded to
 *
 * This loads the OS to a RAM location. load_address must be a valid
 * address. If the image_data doesn't have a OS specified it's considered
 * an error.
 *
 * Return: 0 on success, negative error code otherwise
 */
int bootm_load_os(struct image_data *data, unsigned long load_address)
{
	if (bootm_get_override(&data->os_file, bootm_overrides.os_file)) {
		if (load_address == UIMAGE_INVALID_ADDRESS)
			return -EINVAL;
		goto os_file;
	}

	if (data->os_res)
		return 0;

	if (load_address == UIMAGE_INVALID_ADDRESS)
		return -EINVAL;

	if (data->os_fit) {
		const void *kernel = data->fit_kernel;
		unsigned long kernel_size = data->fit_kernel_size;

		data->os_res = request_sdram_region("kernel",
				load_address, kernel_size);
		if (!data->os_res) {
			pr_err("unable to request SDRAM region for kernel at"
					" 0x%08llx-0x%08llx\n",
				(unsigned long long)load_address,
				(unsigned long long)load_address + kernel_size - 1);
			return -ENOMEM;
		}
		zero_page_memcpy((void *)load_address, kernel, kernel_size);
		return 0;
	}

	if (image_is_uimage(data)) {
		int num;

		num = uimage_part_num(data->os_part);

		data->os_res = uimage_load_to_sdram(data->os,
			num, load_address);
		if (!data->os_res)
			return -ENOMEM;

		return 0;
	}

	if (IS_ENABLED(CONFIG_ELF) && data->elf)
		return elf_load(data->elf);

os_file:
	if (!data->os_file)
		return -EINVAL;

	data->os_res = file_to_sdram(data->os_file, load_address);
	if (!data->os_res)
		return -ENOMEM;

	return 0;
}

static bool fitconfig_has_ramdisk(struct image_data *data)
{
	if (!IS_ENABLED(CONFIG_FITIMAGE) || !data->os_fit)
		return false;

	return fit_has_image(data->os_fit, data->fit_config, "ramdisk");
}

static int bootm_open_initrd_uimage(struct image_data *data)
{
	int ret;

	if (!IS_ENABLED(CONFIG_BOOTM_UIMAGE))
		return -ENOSYS;

	if (strcmp(data->os_file, data->initrd_file)) {
		data->initrd = uimage_open(data->initrd_file);
		if (!data->initrd)
			return -EINVAL;

		if (bootm_get_verify_mode() > BOOTM_VERIFY_NONE) {
			ret = uimage_verify(data->initrd);
			if (ret) {
				pr_err("Checking data crc failed with %s\n",
					strerror(-ret));
				return ret;
			}
		}
		uimage_print_contents(data->initrd);
	} else {
		data->initrd = data->os;
	}

	return 0;
}

/*
 * bootm_load_initrd() - load initrd to RAM
 *
 * @data:		image data context
 * @load_address:	The address where the initrd should be loaded to
 *
 * This loads the initrd to a RAM location. load_address must be a valid
 * address. If the image_data doesn't have a initrd specified this function
 * still returns successful as an initrd is optional. Check data->initrd_res
 * to see if an initrd has been loaded.
 *
 * Return: 0 on success, negative error code otherwise
 */
const struct resource *
bootm_load_initrd(struct image_data *data, unsigned long load_address)
{
	enum filetype type;
	int ret;

	if (!IS_ENABLED(CONFIG_BOOTM_INITRD))
		return NULL;

	if (bootm_get_override(&data->initrd_file, bootm_overrides.initrd_file))
		goto initrd_file;

	if (data->initrd_res)
		return data->initrd_res;

	if (fitconfig_has_ramdisk(data)) {
		const void *initrd;
		unsigned long initrd_size;

		ret = fit_open_image(data->os_fit, data->fit_config, "ramdisk",
				     &initrd, &initrd_size);
		if (ret) {
			pr_err("Cannot open ramdisk image in FIT image: %s\n",
					strerror(-ret));
			return ERR_PTR(ret);
		}
		data->initrd_res = request_sdram_region("initrd",
				load_address,
				initrd_size);
		if (!data->initrd_res) {
			pr_err("unable to request SDRAM region for initrd at"
					" 0x%08llx-0x%08llx\n",
				(unsigned long long)load_address,
				(unsigned long long)load_address + initrd_size - 1);
			return ERR_PTR(-ENOMEM);
		}
		memcpy((void *)load_address, initrd, initrd_size);
		pr_info("Loaded initrd from FIT image\n");
		goto done1;
	}

initrd_file:
	if (!data->initrd_file)
		return NULL;

	ret = file_name_detect_type(data->initrd_file, &type);
	if (ret) {
		pr_err("could not open initrd \"%s\": %s\n", data->initrd_file, strerror(-ret));
		return ERR_PTR(ret);
	}

	if (type == filetype_uimage) {
		int num;
		ret = bootm_open_initrd_uimage(data);
		if (ret) {
			pr_err("loading initrd failed with %s\n",
			       strerror(-ret));
			return ERR_PTR(ret);
		}

		num = uimage_part_num(data->initrd_part);

		data->initrd_res = uimage_load_to_sdram(data->initrd,
			num, load_address);
		if (!data->initrd_res)
			return ERR_PTR(-ENOMEM);

		goto done;
	}

	data->initrd_res = file_to_sdram(data->initrd_file, load_address);
	if (!data->initrd_res)
		return ERR_PTR(-ENOMEM);

done:

	pr_info("Loaded initrd %s '%s'", file_type_to_string(type),
	       data->initrd_file);
	if (type == filetype_uimage && data->initrd->header.ih_type == IH_TYPE_MULTI)
		pr_info(", multifile image %s", data->initrd_part);
	pr_info("\n");
done1:
	pr_info("initrd is at %pa-%pa\n",
		&data->initrd_res->start,
		&data->initrd_res->end);

	return data->initrd_res;
}

static int bootm_open_oftree_uimage(struct image_data *data, size_t *size,
				    struct fdt_header **fdt)
{
	enum filetype ft;
	const char *oftree = data->oftree_file;
	int num = uimage_part_num(data->oftree_part);
	struct uimage_handle *of_handle;
	int release = 0;

	pr_info("Loading devicetree from '%s'@%d\n", oftree, num);

	if (!IS_ENABLED(CONFIG_BOOTM_OFTREE_UIMAGE))
		return -EINVAL;

	if (!strcmp(data->os_file, oftree)) {
		of_handle = data->os;
	} else if (!strcmp(data->initrd_file, oftree)) {
		of_handle = data->initrd;
	} else {
		of_handle = uimage_open(oftree);
		if (!of_handle)
			return -ENODEV;
		uimage_print_contents(of_handle);
		release = 1;
	}

	*fdt = uimage_load_to_buf(of_handle, num, size);

	if (release)
		uimage_close(of_handle);

	ft = file_detect_type(*fdt, *size);
	if (ft != filetype_oftree) {
		pr_err("%s is not an oftree but %s\n",
			data->oftree_file, file_type_to_string(ft));
		free(*fdt);
		return -EINVAL;
	}

	return 0;
}

static bool fitconfig_has_fdt(struct image_data *data)
{
	if (!IS_ENABLED(CONFIG_FITIMAGE) || !data->os_fit)
		return false;

	return fit_has_image(data->os_fit, data->fit_config, "fdt");
}

/*
 * bootm_get_devicetree() - get devicetree
 *
 * @data:		image data context
 *
 * This gets the fixed devicetree from the various image sources or the internal
 * devicetree. It returns a pointer to the allocated devicetree which must be
 * freed after use.
 *
 * Return: pointer to the fixed devicetree or a ERR_PTR() on failure.
 */
void *bootm_get_devicetree(struct image_data *data)
{
	enum filetype type;
	struct fdt_header *oftree;
	bool from_fit = false;
	int ret;

	if (!IS_ENABLED(CONFIG_OFTREE))
		return ERR_PTR(-ENOSYS);

	from_fit = fitconfig_has_fdt(data);
	if (bootm_get_override(&data->oftree_file, bootm_overrides.oftree_file))
		from_fit = false;

	if (from_fit) {
		const void *of_tree;
		unsigned long of_size;

		ret = fit_open_image(data->os_fit, data->fit_config, "fdt",
				     &of_tree, &of_size);
		if (ret)
			return ERR_PTR(ret);

		data->of_root_node = of_unflatten_dtb(of_tree, of_size);
	} else if (data->oftree_file) {
		size_t size;

		ret = file_name_detect_type(data->oftree_file, &type);
		if (ret) {
			pr_err("could not open device tree \"%s\": %s\n", data->oftree_file,
			       strerror(-ret));
			return ERR_PTR(ret);
		}

		switch (type) {
		case filetype_uimage:
			ret = bootm_open_oftree_uimage(data, &size, &oftree);
			break;
		case filetype_oftree:
			pr_info("Loading devicetree from '%s'\n", data->oftree_file);
			ret = read_file_2(data->oftree_file, &size, (void *)&oftree,
					  FILESIZE_MAX);
			break;
		default:
			return ERR_PTR(-EINVAL);
		}

		if (ret)
			return ERR_PTR(ret);

		data->of_root_node = of_unflatten_dtb(oftree, size);

		free(oftree);

		if (IS_ERR(data->of_root_node)) {
			data->of_root_node = NULL;
			pr_err("unable to unflatten devicetree\n");
			return ERR_PTR(-EINVAL);
		}

	} else {
		struct device_node *root = of_get_root_node();

		if (!root)
			return NULL;

		data->of_root_node = of_dup(root);

		if (bootm_verbose(data) > 1 && data->of_root_node)
			printf("using internal devicetree\n");
	}

	if (data->initrd_res) {
		of_add_initrd(data->of_root_node, data->initrd_res->start,
				data->initrd_res->end);
		of_add_reserve_entry(data->initrd_res->start, data->initrd_res->end);
	}

	of_fix_tree(data->of_root_node);

	oftree = of_flatten_dtb(data->of_root_node);
	if (!oftree)
		return ERR_PTR(-EINVAL);

	fdt_add_reserve_map(oftree);

	return oftree;
}

/*
 * bootm_load_devicetree() - load devicetree
 *
 * @data:		image data context
 * @fdt:		The flat device tree to load
 * @load_address:	The address where the devicetree should be loaded to
 *
 * This loads the devicetree to a RAM location. load_address must be a valid
 * address which is requested with request_sdram_region. The associated region
 * is released automatically in the bootm error path.
 *
 * Return: 0 on success, negative error code otherwise
 */
int bootm_load_devicetree(struct image_data *data, void *fdt,
			    unsigned long load_address)
{
	int fdt_size;

	if (!IS_ENABLED(CONFIG_OFTREE))
		return -ENOSYS;

	fdt_size = be32_to_cpu(((struct fdt_header *)fdt)->totalsize);

	data->oftree_res = request_sdram_region("oftree", load_address,
			fdt_size);
	if (!data->oftree_res) {
		pr_err("unable to request SDRAM region for device tree at"
				" 0x%08llx-0x%08llx\n",
			(unsigned long long)load_address,
			(unsigned long long)load_address + fdt_size - 1);
		return -ENOMEM;
	}

	memcpy((void *)data->oftree_res->start, fdt, fdt_size);

	of_print_cmdline(data->of_root_node);
	if (bootm_verbose(data) > 1) {
		of_print_nodes(data->of_root_node, 0, ~0);
		fdt_print_reserve_map(fdt);
	}

	return 0;
}

int bootm_get_os_size(struct image_data *data)
{
	const char *os_file;
	struct stat s;
	int ret;

	if (bootm_get_override(NULL, bootm_overrides.os_file)) {
		os_file = bootm_overrides.os_file;
	} else {
		if (data->elf)
			return elf_get_mem_size(data->elf);
		if (image_is_uimage(data))
			return uimage_get_size(data->os, uimage_part_num(data->os_part));
		if (data->os_fit)
			return data->fit_kernel_size;
		if (!data->os_file)
			return -EINVAL;
		os_file = data->os_file;
	}

	ret = stat(os_file, &s);
	if (ret)
		return ret;

	return s.st_size;
}

static int bootm_open_os_uimage(struct image_data *data)
{
	int ret;

	if (!IS_ENABLED(CONFIG_BOOTM_UIMAGE))
		return -ENOSYS;

	data->os = uimage_open(data->os_file);
	if (!data->os)
		return -EINVAL;

	if (bootm_get_verify_mode() > BOOTM_VERIFY_NONE) {
		ret = uimage_verify(data->os);
		if (ret) {
			pr_err("Checking data crc failed with %s\n",
					strerror(-ret));
			return ret;
		}
	}

	uimage_print_contents(data->os);

	if (IH_ARCH == IH_ARCH_INVALID || data->os->header.ih_arch != IH_ARCH) {
		pr_err("Unsupported Architecture 0x%x\n",
		       data->os->header.ih_arch);
		return -EINVAL;
	}

	if (data->os_address == UIMAGE_SOME_ADDRESS)
		data->os_address = data->os->header.ih_load;

	return 0;
}

static int bootm_open_fit(struct image_data *data)
{
	struct fit_handle *fit;
	struct fdt_header *header;
	static const char *kernel_img = "kernel";
	size_t flen, hlen;
	int ret;

	if (!IS_ENABLED(CONFIG_FITIMAGE))
		return 0;

	header = (struct fdt_header *)data->os_header;
	flen = bootm_get_os_size(data);
	hlen = fdt32_to_cpu(header->totalsize);

	fit = fit_open(data->os_file, data->verbose, data->verify,
		       min(flen, hlen));
	if (IS_ERR(fit)) {
		pr_err("Loading FIT image %s failed with: %pe\n", data->os_file, fit);
		return PTR_ERR(fit);
	}

	data->os_fit = fit;

	data->fit_config = fit_open_configuration(data->os_fit,
						  data->os_part);
	if (IS_ERR(data->fit_config)) {
		pr_err("Cannot open FIT image configuration '%s'\n",
		       data->os_part ? data->os_part : "default");
		return PTR_ERR(data->fit_config);
	}

	ret = fit_open_image(data->os_fit, data->fit_config, kernel_img,
			     &data->fit_kernel, &data->fit_kernel_size);
	if (ret)
		return ret;
	if (data->os_address == UIMAGE_SOME_ADDRESS) {
		ret = fit_get_image_address(data->os_fit,
					    data->fit_config,
					    kernel_img,
					    "load", &data->os_address);
		if (!ret)
			pr_info("Load address from FIT '%s': 0x%lx\n",
				kernel_img, data->os_address);
		/* Note: Error case uses default value. */
	}
	if (data->os_entry == UIMAGE_SOME_ADDRESS) {
		unsigned long entry;
		ret = fit_get_image_address(data->os_fit,
					    data->fit_config,
					    kernel_img,
					    "entry", &entry);
		if (!ret) {
			data->os_entry = entry - data->os_address;
			pr_info("Entry address from FIT '%s': 0x%lx\n",
				kernel_img, entry);
		}
		/* Note: Error case uses default value. */
	}

	return 0;
}

static int bootm_open_elf(struct image_data *data)
{
	struct elf_image *elf;

	if (!IS_ENABLED(CONFIG_ELF))
		return -ENOSYS;

	elf = elf_open(data->os_file);
	if (IS_ERR(elf))
		return PTR_ERR(elf);

	pr_info("Entry Point:  %08llx\n", elf->entry);

	data->os_address = elf->entry;
	data->elf = elf;

	return 0;
}

static void bootm_print_info(struct image_data *data)
{
	if (data->os_res)
		printf("OS image is at %pa-%pa\n",
				&data->os_res->start,
				&data->os_res->end);
	else
		printf("OS image not yet relocated\n");
}

static int bootm_image_name_and_part(const char *name, char **filename, char **part)
{
	char *at, *ret;

	if (!name || !*name)
		return -EINVAL;

	ret = xstrdup(name);

	*filename = ret;
	*part = NULL;

	at = strchr(ret, '@');
	if (!at)
		return 0;

	*at++ = 0;

	*part = at;

	return 0;
}

/*
 * bootm_boot - Boot an application image described by bootm_data
 */
int bootm_boot(struct bootm_data *bootm_data)
{
	struct image_data *data;
	struct image_handler *handler;
	int ret;
	enum filetype os_type;
	size_t size;

	if (!bootm_data->os_file) {
		pr_err("no image given\n");
		return -ENOENT;
	}

	data = xzalloc(sizeof(*data));

	bootm_image_name_and_part(bootm_data->os_file, &data->os_file, &data->os_part);
	bootm_image_name_and_part(bootm_data->oftree_file, &data->oftree_file, &data->oftree_part);
	bootm_image_name_and_part(bootm_data->initrd_file, &data->initrd_file, &data->initrd_part);
	if (bootm_data->tee_file)
		data->tee_file = xstrdup(bootm_data->tee_file);
	data->verbose = bootm_data->verbose;
	data->verify = bootm_data->verify;
	data->force = bootm_data->force;
	data->dryrun = bootm_data->dryrun;
	data->initrd_address = bootm_data->initrd_address;
	data->os_address = bootm_data->os_address;
	data->os_entry = bootm_data->os_entry;

	ret = read_file_2(data->os_file, &size, &data->os_header, PAGE_SIZE);
	if (ret < 0 && ret != -EFBIG) {
		pr_err("could not open %s: %s\n", data->os_file,
				strerror(-ret));
		goto err_out;
	}
	if (size < PAGE_SIZE)
		goto err_out;

	os_type = file_detect_type(data->os_header, PAGE_SIZE);

	if (!data->force && os_type == filetype_unknown) {
		pr_err("Unknown OS filetype (try -f)\n");
		ret = -EINVAL;
		goto err_out;
	}

	if (bootm_signed_images_are_forced()) {
		data->verify = BOOTM_VERIFY_SIGNATURE;

		/*
		 * When we only allow booting signed images make sure everything
		 * we boot is in the OS image and not given separately.
		 */
		data->oftree_file = NULL;
		data->initrd_file = NULL;
		data->tee_file = NULL;
		if (os_type != filetype_oftree) {
			pr_err("Signed boot and image is no FIT image, aborting\n");
			ret = -EINVAL;
			goto err_out;
		}
	}

	switch (os_type) {
	case filetype_oftree:
		ret = bootm_open_fit(data);
		break;
	case filetype_uimage:
		ret = bootm_open_os_uimage(data);
		break;
	case filetype_elf:
		ret = bootm_open_elf(data);
		break;
	default:
		ret = 0;
		break;
	}

	if (ret) {
		const char *os_type_str;

		if (os_type == filetype_oftree)
			os_type_str = "FIT";
		else
			os_type_str = file_type_to_short_string(os_type);

		pr_err("Loading %s image failed with: %pe\n", os_type_str, ERR_PTR(ret));
		goto err_out;
	}

	if (bootm_data->appendroot) {
		char *rootarg;

		if (bootm_data->root_dev) {
			const char *root_dev_name = devpath_to_name(bootm_data->root_dev);
			struct cdev *root_cdev = cdev_open_by_name(root_dev_name, O_RDONLY);

			rootarg = cdev_get_linux_rootarg(root_cdev);
			if (!rootarg) {
				rootarg = ERR_PTR(-EINVAL);

				if (!root_cdev)
					pr_err("no cdev found for %s, cannot set root= option\n",
						root_dev_name);
				else if (!root_cdev->partuuid[0])
					pr_err("%s doesn't have a PARTUUID, cannot set root= option\n",
						root_dev_name);
			}

			if (root_cdev)
				cdev_close(root_cdev);
		} else {
			rootarg = path_get_linux_rootarg(data->os_file);
		}

		if (IS_ERR(rootarg)) {
			pr_err("Failed to append kernel cmdline parameter 'root='\n");
		} else {
			pr_info("Adding \"%s\" to Kernel commandline\n", rootarg);
			globalvar_add_simple("linux.bootargs.bootm.appendroot",
					     rootarg);
			free(rootarg);
		}
	}

	if (bootm_earlycon) {
		struct console_device *console;
		const char *earlycon = NULL;

		for_each_console(console) {
			if (!(console->f_active & (CONSOLE_STDOUT | CONSOLE_STDERR)))
				continue;

			earlycon = dev_get_param(&console->class_dev, "linux.bootargs.earlycon");
			if (earlycon)
				break;
		}

		if (!earlycon)
			earlycon = "earlycon";

		pr_info("Adding \"%s\" to Kernel commandline\n", earlycon);
		globalvar_add_simple("linux.bootargs.bootm.earlycon", earlycon);
	}

	if (bootm_data->provide_machine_id) {
		const char *machine_id = getenv_nonempty("global.machine_id");
		char *machine_id_bootarg;

		if (!machine_id) {
			pr_err("Providing machine id is enabled but no machine id set\n");
			ret = -EINVAL;
			goto err_out;
		}

		machine_id_bootarg = basprintf("systemd.machine_id=%s", machine_id);
		globalvar_add_simple("linux.bootargs.machine_id", machine_id_bootarg);
		free(machine_id_bootarg);
	}

	if (bootm_data->provide_hostname) {
		const char *hostname = getenv_nonempty("global.hostname");
		char *hostname_bootarg;

		if (!hostname) {
			pr_err("Providing hostname is enabled but no hostname is set\n");
			ret = -EINVAL;
			goto err_out;
		}

		if (!barebox_hostname_is_valid(hostname)) {
			pr_err("Provided hostname is not compatible to systemd hostname requirements\n");
			ret = -EINVAL;
			goto err_out;
		}

		hostname_bootarg = basprintf("systemd.hostname=%s", hostname);
		globalvar_add_simple("linux.bootargs.hostname", hostname_bootarg);
		free(hostname_bootarg);
	}

	pr_info("\nLoading %s '%s'", file_type_to_string(os_type),
		data->os_file);
	if (os_type == filetype_uimage &&
			data->os->header.ih_type == IH_TYPE_MULTI)
		pr_info(", multifile image %d", uimage_part_num(data->os_part));
	pr_info("\n");

	if (data->os_address == UIMAGE_SOME_ADDRESS)
		data->os_address = UIMAGE_INVALID_ADDRESS;
	if (data->os_entry == UIMAGE_SOME_ADDRESS)
		data->os_entry = 0;

	handler = bootm_find_handler(os_type, data);
	if (!handler) {
		pr_err("no image handler found for image type %s\n",
		       file_type_to_string(os_type));
		if (os_type == filetype_uimage)
			pr_err("and OS type: %d\n", data->os->header.ih_os);
		ret = -ENODEV;
		goto err_out;
	}

	if (bootm_verbose(data)) {
		bootm_print_info(data);
		printf("Passing control to %s handler\n", handler->name);
	}

	if (bootm_get_override(&data->os_file, bootm_overrides.os_file)) {
		if (data->os_res) {
			release_sdram_region(data->os_res);
			data->os_res = NULL;
		}
	}

	bootm_get_override(&data->oftree_file, bootm_overrides.oftree_file);

	if (bootm_get_override(&data->initrd_file, bootm_overrides.initrd_file)) {
		if (data->initrd_res) {
			release_sdram_region(data->initrd_res);
			data->initrd_res = NULL;
		}
	}

	ret = handler->bootm(data);
	if (data->dryrun)
		pr_info("Dryrun. Aborted\n");

err_out:
	if (data->os_res)
		release_sdram_region(data->os_res);
	if (data->initrd_res)
		release_sdram_region(data->initrd_res);
	if (data->oftree_res)
		release_sdram_region(data->oftree_res);
	if (data->tee_res)
		release_sdram_region(data->tee_res);
	if (image_is_uimage(data)) {
		if (data->initrd && data->initrd != data->os)
			uimage_close(data->initrd);
		uimage_close(data->os);
	}
	if (IS_ENABLED(CONFIG_ELF) && data->elf)
		elf_close(data->elf);
	if (IS_ENABLED(CONFIG_FITIMAGE) && data->os_fit)
		fit_close(data->os_fit);
	if (data->of_root_node)
		of_delete_node(data->of_root_node);

	globalvar_remove("linux.bootargs.bootm.earlycon");
	globalvar_remove("linux.bootargs.bootm.appendroot");
	free(data->os_header);
	free(data->os_file);
	free(data->oftree_file);
	free(data->initrd_file);
	free(data->tee_file);
	free(data);

	return ret;
}

#ifdef CONFIG_BOOT_OVERRIDE
void bootm_set_overrides(const struct bootm_overrides *overrides)
{
	bootm_overrides = *overrides;
}
#endif

static int do_bootm_compressed(struct image_data *img_data)
{
	struct bootm_data bootm_data = {
		.oftree_file = img_data->oftree_file,
		.initrd_file = img_data->initrd_file,
		.tee_file = img_data->tee_file,
		.verbose = img_data->verbose,
		.verify = img_data->verify,
		.force = img_data->force,
		.dryrun = img_data->dryrun,
		.initrd_address = img_data->initrd_address,
		.os_address = img_data->os_address,
		.os_entry = img_data->os_entry,
	};
	int from, to, ret;
	char *dstpath;

	from = open(img_data->os_file, O_RDONLY);
	if (from < 0)
		return -ENODEV;

	dstpath = make_temp("bootm-compressed");
	if (!dstpath) {
		ret = -ENOMEM;
		goto fail_from;
	}

	to = open(dstpath, O_CREAT | O_WRONLY);
	if (to < 0) {
		ret = -ENODEV;
		goto fail_make_temp;
	}

	ret = uncompress_fd_to_fd(from, to, uncompress_err_stdout);
	if (ret)
		goto fail_to;

	bootm_data.os_file = dstpath;
	ret = bootm_boot(&bootm_data);

fail_to:
	close(to);
	unlink(dstpath);
fail_make_temp:
	free(dstpath);
fail_from:
	close(from);
	return ret;
}

static struct image_handler bzip2_bootm_handler = {
	.name = "BZIP2 compressed file",
	.bootm = do_bootm_compressed,
	.filetype = filetype_bzip2,
};

static struct image_handler gzip_bootm_handler = {
	.name = "GZIP compressed file",
	.bootm = do_bootm_compressed,
	.filetype = filetype_gzip,
};

static struct image_handler lzo_bootm_handler = {
	.name = "LZO compressed file",
	.bootm = do_bootm_compressed,
	.filetype = filetype_lzo_compressed,
};

static struct image_handler lz4_bootm_handler = {
	.name = "LZ4 compressed file",
	.bootm = do_bootm_compressed,
	.filetype = filetype_lz4_compressed,
};

static struct image_handler xz_bootm_handler = {
	.name = "XZ compressed file",
	.bootm = do_bootm_compressed,
	.filetype = filetype_xz_compressed,
};

static struct image_handler zstd_bootm_handler = {
	.name = "ZSTD compressed file",
	.bootm = do_bootm_compressed,
	.filetype = filetype_zstd_compressed,
};

static int bootm_init(void)
{
	globalvar_add_simple("bootm.image", NULL);
	globalvar_add_simple("bootm.image.loadaddr", NULL);
	globalvar_add_simple("bootm.oftree", NULL);
	globalvar_add_simple("bootm.root_dev", NULL);
	globalvar_add_simple("bootm.tee", NULL);
	globalvar_add_simple_bool("bootm.appendroot", &bootm_appendroot);
	globalvar_add_simple_bool("bootm.earlycon", &bootm_earlycon);
	globalvar_add_simple_bool("bootm.provide_machine_id", &bootm_provide_machine_id);
	globalvar_add_simple_bool("bootm.provide_hostname", &bootm_provide_hostname);
	if (IS_ENABLED(CONFIG_BOOTM_INITRD)) {
		globalvar_add_simple("bootm.initrd", NULL);
		globalvar_add_simple("bootm.initrd.loadaddr", NULL);
	}

	if (bootm_signed_images_are_forced())
		bootm_verify_mode = BOOTM_VERIFY_SIGNATURE;

	globalvar_add_simple_bool("bootm.dryrun", &bootm_dryrun);
	globalvar_add_simple_int("bootm.verbose", &bootm_verbosity, "%u");

	globalvar_add_simple_enum("bootm.verify", (unsigned int *)&bootm_verify_mode,
				  bootm_verify_names, ARRAY_SIZE(bootm_verify_names));


	if (IS_ENABLED(CONFIG_BZLIB))
		register_image_handler(&bzip2_bootm_handler);
	if (IS_ENABLED(CONFIG_ZLIB))
		register_image_handler(&gzip_bootm_handler);
	if (IS_ENABLED(CONFIG_LZO_DECOMPRESS))
		register_image_handler(&lzo_bootm_handler);
	if (IS_ENABLED(CONFIG_LZ4_DECOMPRESS))
		register_image_handler(&lz4_bootm_handler);
	if (IS_ENABLED(CONFIG_XZ_DECOMPRESS))
		register_image_handler(&xz_bootm_handler);
	if (IS_ENABLED(CONFIG_ZSTD_DECOMPRESS))
		register_image_handler(&zstd_bootm_handler);

	return 0;
}
late_initcall(bootm_init);

BAREBOX_MAGICVAR(bootargs, "Linux kernel parameters");
BAREBOX_MAGICVAR(global.bootm.image, "bootm default boot image");
BAREBOX_MAGICVAR(global.bootm.image.loadaddr, "bootm default boot image loadaddr");
BAREBOX_MAGICVAR(global.bootm.initrd, "bootm default initrd");
BAREBOX_MAGICVAR(global.bootm.initrd.loadaddr, "bootm default initrd loadaddr");
BAREBOX_MAGICVAR(global.bootm.oftree, "bootm default oftree");
BAREBOX_MAGICVAR(global.bootm.tee, "bootm default tee image");
BAREBOX_MAGICVAR(global.bootm.dryrun, "bootm default dryrun level");
BAREBOX_MAGICVAR(global.bootm.verify, "bootm default verify level");
BAREBOX_MAGICVAR(global.bootm.verbose, "bootm default verbosity level (0=quiet)");
BAREBOX_MAGICVAR(global.bootm.earlycon, "Add earlycon option to Kernel for early log output");
BAREBOX_MAGICVAR(global.bootm.appendroot, "Add root= option to Kernel to mount rootfs from the device the Kernel comes from (default, device can be overridden via global.bootm.root_dev)");
BAREBOX_MAGICVAR(global.bootm.root_dev, "bootm default root device (overrides default device in global.bootm.appendroot)");
BAREBOX_MAGICVAR(global.bootm.provide_machine_id, "If true, append systemd.machine_id=$global.machine_id to Kernel command line");
BAREBOX_MAGICVAR(global.bootm.provide_hostname, "If true, append systemd.hostname=$global.hostname to Kernel command line");<|MERGE_RESOLUTION|>--- conflicted
+++ resolved
@@ -70,7 +70,6 @@
 	data->dryrun = bootm_dryrun;
 }
 
-<<<<<<< HEAD
 void bootm_data_restore_defaults(const struct bootm_data *data)
 {
 	globalvar_set("bootm.oftree", data->oftree_file);
@@ -88,10 +87,7 @@
 	bootm_dryrun = data->dryrun;
 }
 
-static enum bootm_verify bootm_verify_mode = BOOTM_VERIFY_HASH;
-=======
 static enum bootm_verify bootm_verify_mode = BOOTM_VERIFY_AVAILABLE;
->>>>>>> e11b5d8e
 
 enum bootm_verify bootm_get_verify_mode(void)
 {
