--- conflicted
+++ resolved
@@ -80,16 +80,15 @@
 	select GLOB
 	select GLOB_SORT
 
-<<<<<<< HEAD
 config EFI_GUID
 	bool
 	help
 	  With this option a table of EFI guids is compiled in.
 
 config EFI_DEVICEPATH
-=======
+	bool
+
 config FILE_LIST
->>>>>>> 46ff98b0
 	bool
 
 menu "General Settings"
