--- conflicted
+++ resolved
@@ -38,10 +38,7 @@
 #include <errno.h>
 #include <boot.h>
 #include <of.h>
-<<<<<<< HEAD
-=======
 #include <libfdt.h>
->>>>>>> 52fac4b1
 #include <rtc.h>
 #include <init.h>
 #include <of.h>
@@ -305,19 +302,8 @@
 		}
 	}
 
-<<<<<<< HEAD
-#ifdef CONFIG_OFTREE
-	data.oftree = of_get_fixed_tree();
-#endif
-
-	if (optind == argc) {
-		ret = COMMAND_ERROR_USAGE;
-		goto err_out;
-	}
-=======
 	if (optind == argc)
 		return COMMAND_ERROR_USAGE;
->>>>>>> 52fac4b1
 
 	data.os_file = argv[optind];
 
