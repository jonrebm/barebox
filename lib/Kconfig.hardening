--- conflicted
+++ resolved
@@ -256,15 +256,13 @@
 
 endchoice
 
-<<<<<<< HEAD
-endmenu
-=======
 config MEMORY_ATTRIBUTES
 	bool "record memory attributes" if EXPERIMENTAL
 	help
 	  Tag all SDRAM memory region requests with type and attributes.
 	  This is currently not acted upon, but protections (e.g. read-only)
 	  will in future be enforced by the MMU.
->>>>>>> 191b639d
+
+endmenu
 
 endmenu