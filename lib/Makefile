obj-y			+= ctype.o
obj-y			+= rbtree.o
obj-y			+= display_options.o
obj-y			+= string.o
obj-y			+= vsprintf.o
obj-y			+= div64.o
obj-y			+= misc.o
obj-y			+= parameter.o
obj-y			+= xfuncs.o
obj-y			+= getopt.o
obj-y 			+= readkey.o
obj-y			+= kfifo.o
obj-y			+= libbb.o
obj-y			+= libgen.o
obj-y			+= stringlist.o
obj-y			+= recursive_action.o
obj-y			+= make_directory.o
obj-$(CONFIG_BZLIB)	+= decompress_bunzip2.o
obj-$(CONFIG_ZLIB)	+= decompress_inflate.o zlib_inflate/
obj-$(CONFIG_CMDLINE_EDITING)	+= readline.o
obj-$(CONFIG_SIMPLE_READLINE)	+= readline_simple.o
obj-$(CONFIG_GLOB)		+= fnmatch.o
obj-$(CONFIG_GENERIC_FIND_NEXT_BIT) += find_next_bit.o
obj-y			+= glob.o
obj-y			+= notifier.o
obj-y			+= copy_file.o
obj-y			+= random.o
obj-y			+= lzo/
obj-y			+= show_progress.o
obj-$(CONFIG_LZO_DECOMPRESS)		+= decompress_unlzo.o
obj-$(CONFIG_PROCESS_ESCAPE_SEQUENCE)	+= process_escape_sequence.o
<<<<<<< HEAD
obj-$(CONFIG_FDT)	+= fdt/
=======
obj-$(CONFIG_MD5)	+= md5.o
obj-$(CONFIG_SHA1)	+= sha1.o
obj-$(CONFIG_SHA256)	+= sha256.o
obj-$(CONFIG_FDT)	+= fdt/
obj-y			+= uncompress.o
>>>>>>> 8b3d1026
<|MERGE_RESOLUTION|>--- conflicted
+++ resolved
@@ -29,12 +29,5 @@
 obj-y			+= show_progress.o
 obj-$(CONFIG_LZO_DECOMPRESS)		+= decompress_unlzo.o
 obj-$(CONFIG_PROCESS_ESCAPE_SEQUENCE)	+= process_escape_sequence.o
-<<<<<<< HEAD
 obj-$(CONFIG_FDT)	+= fdt/
-=======
-obj-$(CONFIG_MD5)	+= md5.o
-obj-$(CONFIG_SHA1)	+= sha1.o
-obj-$(CONFIG_SHA256)	+= sha256.o
-obj-$(CONFIG_FDT)	+= fdt/
-obj-y			+= uncompress.o
->>>>>>> 8b3d1026
+obj-y			+= uncompress.o