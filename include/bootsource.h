/* SPDX-License-Identifier: GPL-2.0-only */
#ifndef __BOOTSOURCE_H__
#define __BOOTSOURCE_H__

enum bootsource {
	BOOTSOURCE_UNKNOWN,
	BOOTSOURCE_NAND,
	BOOTSOURCE_NOR,
	BOOTSOURCE_MMC,
	BOOTSOURCE_I2C,
	BOOTSOURCE_I2C_EEPROM,
	BOOTSOURCE_SPI,
	BOOTSOURCE_SPI_EEPROM,
	BOOTSOURCE_SPI_NOR,
	BOOTSOURCE_SPI_NAND,
	BOOTSOURCE_SERIAL,
	BOOTSOURCE_ONENAND,
	BOOTSOURCE_HD,
	BOOTSOURCE_USB,
	BOOTSOURCE_NET,
	BOOTSOURCE_CAN,
	BOOTSOURCE_JTAG,
	BOOTSOURCE_MAX,
};

#define BOOTSOURCE_INSTANCE_UNKNOWN	-1

enum bootsource bootsource_get(void);
enum bootsource bootsource_get_device(void);
int bootsource_get_instance(void);
const char *bootsource_get_alias_name(void);
const char *bootsource_to_string(enum bootsource src);
const char *bootsource_get_alias_stem(enum bootsource bs);
int bootsource_of_alias_xlate(enum bootsource bs, int instance);
struct device_node *bootsource_of_node_get(struct device_node *root);
<<<<<<< HEAD
struct cdev *bootsource_of_cdev_find(void);
=======
int bootsource_of_node_set(struct device_node *np);
>>>>>>> 290a6077

/**
 * bootsource_set - set bootsource with optional DT mapping table
 * @bs:	bootrom reported bootsource
 * @instance: bootrom reported instance
 *
 * Returns computed bootsource instace
 *
 * Normal bootsource_set_raw_instance() expects numbering used by
 * bootrom for instance to align with DT aliases, e.g.
 * $bootsource = "mmc" && $bootsource_instance = 1 -> /aliases/mmc1
 * bootsource_set() will instead consult
 * /aliases/barebox,bootsource-mmc1 which may point at a different
 * device than mmc1. In absence of appropriate barebox,bootsource-*
 * chosen property, instance is set without translation.
 */
int bootsource_set(enum bootsource bs, int instance);

/**
 * bootsource_set_raw - set bootsource as-is
 * @bs:	bootsource to report
 * @instance: bootsource instance to report
 *
 * This sets bootsource and bootsource_instance directly.
 * Preferably, use bootsource_set in new code.
 */
void bootsource_set_raw(enum bootsource src, int instance);

/**
 * bootsource_set_raw_instance - set bootsource_instance as-is
 * @bs:	bootrom reported bootsource
 * @instance: bootrom reported instance
 *
 * This directly sets bootsource_instance without changing bootsource.
 */
void bootsource_set_raw_instance(int instance);

#endif	/* __BOOTSOURCE_H__ */<|MERGE_RESOLUTION|>--- conflicted
+++ resolved
@@ -33,11 +33,8 @@
 const char *bootsource_get_alias_stem(enum bootsource bs);
 int bootsource_of_alias_xlate(enum bootsource bs, int instance);
 struct device_node *bootsource_of_node_get(struct device_node *root);
-<<<<<<< HEAD
 struct cdev *bootsource_of_cdev_find(void);
-=======
 int bootsource_of_node_set(struct device_node *np);
->>>>>>> 290a6077
 
 /**
  * bootsource_set - set bootsource with optional DT mapping table
