/*
 * nvmem framework consumer.
 *
 * Copyright (C) 2015 Srinivas Kandagatla <srinivas.kandagatla@linaro.org>
 * Copyright (C) 2013 Maxime Ripard <maxime.ripard@free-electrons.com>
 *
 * This file is licensed under the terms of the GNU General Public
 * License version 2.  This program is licensed "as is" without any
 * warranty of any kind, whether express or implied.
 */

#ifndef _LINUX_NVMEM_CONSUMER_H
#define _LINUX_NVMEM_CONSUMER_H

#include <device.h>

struct device_node;
/* consumer cookie */
struct nvmem_cell;
struct nvmem_device;
struct nvmem_cell_info;

extern struct class nvmem_class;

#if IS_ENABLED(CONFIG_NVMEM)

/* Cell based interface */
struct nvmem_cell *nvmem_cell_get(struct device *dev, const char *name);
void nvmem_cell_put(struct nvmem_cell *cell);
void *nvmem_cell_read(struct nvmem_cell *cell, size_t *len);
void *nvmem_cell_get_and_read(struct device_node *np, const char *cell_name,
			      size_t bytes);
int nvmem_cell_read_variable_le_u32(struct device *dev, const char *cell_id,
				    u32 *val);

int nvmem_cell_write(struct nvmem_cell *cell, const void *buf, size_t len);

/* direct nvmem device read/write interface */
struct nvmem_device *nvmem_device_get(struct device *dev, const char *name);
struct nvmem_device *nvmem_from_device(struct device *dev);
void nvmem_device_put(struct nvmem_device *nvmem);
int nvmem_device_read(struct nvmem_device *nvmem, unsigned int offset,
		      size_t bytes, void *buf);
int nvmem_device_write(struct nvmem_device *nvmem, unsigned int offset,
		       size_t bytes, const void *buf);
ssize_t nvmem_device_cell_read(struct nvmem_device *nvmem,
			       struct nvmem_cell_info *info, void *buf);
int nvmem_device_cell_write(struct nvmem_device *nvmem,
<<<<<<< HEAD
			    struct nvmem_cell_info *info, void *buf);
ssize_t nvmem_device_size(struct nvmem_device *nvmem);
=======
			    struct nvmem_cell_info *info, const void *buf);

>>>>>>> 69d6047d
void nvmem_devices_print(void);

#else

static inline struct nvmem_cell *nvmem_cell_get(struct device *dev,
						const char *name)
{
	return ERR_PTR(-EOPNOTSUPP);
}

static inline void nvmem_cell_put(struct nvmem_cell *cell)
{
}

static inline char *nvmem_cell_read(struct nvmem_cell *cell, size_t *len)
{
	return ERR_PTR(-EOPNOTSUPP);
}

static inline void *nvmem_cell_get_and_read(struct device_node *np,
					    const char *cell_name,
					    size_t bytes)
{
	return ERR_PTR(-EOPNOTSUPP);
}

static inline int nvmem_cell_read_variable_le_u32(struct device *dev,
						  const char *cell_id,
						  u32 *val)
{
	return -EOPNOTSUPP;
}

static inline int nvmem_cell_write(struct nvmem_cell *cell,
				   const void *buf, size_t len)
{
	return -EOPNOTSUPP;
}

static inline struct nvmem_device *nvmem_device_get(struct device *dev,
						    const char *name)
{
	return ERR_PTR(-EOPNOTSUPP);
}

static inline struct nvmem_device *nvmem_from_device(struct device *dev)
{
	return IS_ERR(dev) ? ERR_CAST(dev) : ERR_PTR(-EOPNOTSUPP);
}

static inline void nvmem_device_put(struct nvmem_device *nvmem)
{
}

static inline ssize_t nvmem_device_cell_read(struct nvmem_device *nvmem,
					 struct nvmem_cell_info *info,
					 void *buf)
{
	return -EOPNOTSUPP;
}

static inline int nvmem_device_cell_write(struct nvmem_device *nvmem,
					  struct nvmem_cell_info *info,
					  const void *buf)
{
	return -EOPNOTSUPP;
}

static inline int nvmem_device_read(struct nvmem_device *nvmem,
				    unsigned int offset, size_t bytes,
				    void *buf)
{
	return -EOPNOTSUPP;
}

static inline int nvmem_device_write(struct nvmem_device *nvmem,
				     unsigned int offset, size_t bytes,
				     const void *buf)
{
	return -EOPNOTSUPP;
}

static inline ssize_t nvmem_device_size(struct nvmem_device *nvmem)
{
	return -EOPNOTSUPP;
}

#endif /* CONFIG_NVMEM */

#if IS_ENABLED(CONFIG_NVMEM) && IS_ENABLED(CONFIG_OFTREE)
struct nvmem_cell *of_nvmem_cell_get(struct device_node *np,
				     const char *name);
struct nvmem_device *of_nvmem_device_get(struct device_node *np,
					 const char *name);
#else
static inline struct nvmem_cell *of_nvmem_cell_get(struct device_node *np,
				     const char *name)
{
	return ERR_PTR(-ENOSYS);
}

static inline struct nvmem_device *of_nvmem_device_get(struct device_node *np,
						       const char *name)
{
	return ERR_PTR(-ENOSYS);
}
#endif /* CONFIG_NVMEM && CONFIG_OFTREE */

#endif  /* ifndef _LINUX_NVMEM_CONSUMER_H */<|MERGE_RESOLUTION|>--- conflicted
+++ resolved
@@ -46,13 +46,9 @@
 ssize_t nvmem_device_cell_read(struct nvmem_device *nvmem,
 			       struct nvmem_cell_info *info, void *buf);
 int nvmem_device_cell_write(struct nvmem_device *nvmem,
-<<<<<<< HEAD
-			    struct nvmem_cell_info *info, void *buf);
+			    struct nvmem_cell_info *info, const void *buf);
 ssize_t nvmem_device_size(struct nvmem_device *nvmem);
-=======
-			    struct nvmem_cell_info *info, const void *buf);
 
->>>>>>> 69d6047d
 void nvmem_devices_print(void);
 
 #else
